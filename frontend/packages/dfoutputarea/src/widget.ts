--- conflicted
+++ resolved
@@ -12,7 +12,7 @@
 import { Message } from '@lumino/messaging';
 import { Panel, Widget } from '@lumino/widgets';
 
-<<<<<<< HEAD
+
 /**
  * The class name added to the direction children of OutputArea
  */
@@ -22,7 +22,8 @@
  * The class name added to actual outputs
  */
 const OUTPUT_AREA_OUTPUT_CLASS = 'jp-OutputArea-output';
-=======
+
+
 export interface IStreamWithExecCountMsg extends KernelMessage.IStreamMsg {
   content: {
     name: 'stdout' | 'stderr';
@@ -39,7 +40,7 @@
     execution_count?: number | null;
   };
 }
->>>>>>> 5a0f7cd2
+
 
 export class DataflowOutputArea extends OutputArea {
   constructor(options: OutputArea.IOptions, cellId: string) {
