import { Dialog, ISessionContext, showDialog } from '@jupyterlab/apputils';
import {
    CodeCell,
  type Cell,
  type ICodeCellModel,
  type MarkdownCell
} from '@jupyterlab/cells';
import type { KernelMessage } from '@jupyterlab/services';
import { nullTranslator } from '@jupyterlab/translation';
import { findIndex } from '@lumino/algorithm';
import { KernelError, INotebookModel, INotebookCellExecutor } from '@jupyterlab/notebook';
import { DataflowCodeCell } from '@dfnotebook/dfcells';
import { DataflowNotebookModel } from './model';
<<<<<<< HEAD
import { notebookCellMap, getNotebookId } from '@dfnotebook/dfcells';
=======
import { truncateCellId } from '@dfnotebook/dfutils';
>>>>>>> 21d9eee7

/**
 * Run a single notebook cell.
 *
 * @param options Cell execution options
 * @returns Execution status
 */
  export async function runCell({
    cell,
    notebook,
    notebookConfig,
    onCellExecuted,
    onCellExecutionScheduled,
    sessionContext,
    sessionDialogs,
    translator
  }: INotebookCellExecutor.IRunCellOptions): Promise<boolean> {
    translator = translator ?? nullTranslator;
    const trans = translator.load('jupyterlab');
    const notebookId = getNotebookId(cell as DataflowCodeCell);
    switch (cell.model.type) {
      case 'markdown':
        (cell as MarkdownCell).rendered = true;
        cell.inputHidden = false;
        onCellExecuted({ cell, success: true });
        break;
      case 'code':
        if (sessionContext) {
          if (sessionContext.isTerminating) {
            await showDialog({
              title: trans.__('Kernel Terminating'),
              body: trans.__(
                'The kernel for %1 appears to be terminating. You can not run any cell for now.',
                sessionContext.session?.path
              ),
              buttons: [Dialog.okButton()]
            });
            break;
          }
          if (sessionContext.pendingInput) {
            await showDialog({
              title: trans.__('Cell not executed due to pending input'),
              body: trans.__(
                'The cell has not been executed to avoid kernel deadlock as there is another pending input! Submit your pending input and try again.'
              ),
              buttons: [Dialog.okButton()]
            });
            return false;
          }
          if (sessionContext.hasNoKernel) {
            const shouldSelect = await sessionContext.startKernel();
            if (shouldSelect && sessionDialogs) {
              await sessionDialogs.selectKernel(sessionContext);
            }
          }
          
          if (sessionContext.hasNoKernel) {
            cell.model.sharedModel.transact(() => {
              (cell.model as ICodeCellModel).clearExecution();
            });
            return true;
          }

          const deletedCells = notebook.deletedCells;
         
          onCellExecutionScheduled({ cell });

          let ran = false;
          try {
            let reply: KernelMessage.IExecuteReplyMsg | void;
            // !!! DATAFLOW NOTEBOOK CODE !!!
            if (notebook instanceof DataflowNotebookModel) {
<<<<<<< HEAD
              const cellUUID =  cell.model.id.replace(/-/g, '').substring(0, 8) || ''
              let dfData = getCellsMetadata(notebook, cellUUID)
            
              if(!notebook.getMetadata('enable_tags')){
                dfData.dfMetadata.input_tags={};
              }

              reply = await DataflowCodeCell.execute(
                  cell as DataflowCodeCell,
                  sessionContext,
                  {
                  deletedCells,
                  recordTiming: notebookConfig.recordTiming
                  },
                  dfData.dfMetadata,
                  dfData.cellIdModelMap
              );
                
                
              if (reply) {
                await updateDataflowMetadata(notebook, reply, notebookId);
              }

              if (sessionContext?.session?.kernel) {
                await dfCommPostData(notebookId, notebook as DataflowNotebookModel, sessionContext)
              }
            } 
            else {
              reply = await CodeCell.execute(
=======
                const codeDict: { [key: string]: string } = {};
                const cellIdModelMap: { [key: string]: any } = {};
                const outputTags: { [key: string]: string[] } = {};
                const inputTags: { [key: string]: string } = {};
                    if (notebook) {
                    for (let index = 0; index < notebook.cells.length; index++) {
                    const cAny = notebook.cells.get(index);
                    if (cAny.type === 'code') {
                        const c = cAny as ICodeCellModel;
                        const cId = truncateCellId(c.id)
                        const inputTag = c.getMetadata('tag');
                        if (inputTag) {
                        // FIXME need to check for duplicates!
                        inputTags[inputTag as string] = cId;
                        }
                        codeDict[cId] = c.sharedModel.getSource();
                        cellIdModelMap[cId] = c;
                        let cellOutputTags: string[] = [];
                        for (let i = 0; i < c.outputs.length; ++i) {
                        const out = c.outputs.get(i);
                        if (out.metadata['output_tag']) {
                            cellOutputTags.push(out.metadata['output_tag'] as string);
                        }
                        }
                        outputTags[cId] = cellOutputTags;
                    }
                    };
                }
                // console.log('codeDict:', codeDict);
                // console.log('cellIdWidgetMap:', cellIdWidgetMap);
                // console.log('outputTags:', outputTags);
                // console.log('inputTags:', inputTags);
    
                const dfData = {
                    // FIXME replace with utility function (see dfcells/widget)
                    uuid: truncateCellId(cell.model.id) || '',
                    code_dict: codeDict,
                    output_tags: outputTags, // this.notebook.get_output_tags(Object.keys(code_dict)),
                    input_tags: inputTags,
                    auto_update_flags: {}, // this.notebook.get_auto_update_flags(),
                    force_cached_flags: {} // this.notebook.get_force_cached_flags()})
                };
    
                reply = await DataflowCodeCell.execute(
                    cell as DataflowCodeCell,
                    sessionContext,
                    {
                    deletedCells,
                    recordTiming: notebookConfig.recordTiming
                    },
                    dfData,
                    cellIdModelMap
                );
            } else {
                reply = await CodeCell.execute(
>>>>>>> 21d9eee7
                cell as CodeCell,
                sessionContext,
                {
                    deletedCells,
                    recordTiming: notebookConfig.recordTiming
                }
              );
            }
            // !!! END DATAFLOW NOTEBOOK CODE !!!

            deletedCells.splice(0, deletedCells.length);

            ran = (() => {
              if (cell.isDisposed) {
                return false;
              }

              if (!reply) {
                return true;
              }
              if (reply.content.status === 'ok') {
                const content = reply.content;

                if (content.payload && content.payload.length) {
                  handlePayload(content, notebook, cell);
                }

                return true;
              } else {
                throw new KernelError(reply.content);
              }
            })();
          } catch (reason) {
            if (cell.isDisposed || reason.message.startsWith('Canceled')) {
              ran = false;
            } else {
              onCellExecuted({
                cell,
                success: false,
                error: reason
              });
              throw reason;
            }
          }

          if (ran) {
            onCellExecuted({ cell, success: true });
          }

          return ran;
        }
        cell.model.sharedModel.transact(() => {
          (cell.model as ICodeCellModel).clearExecution();
        }, false);
        break;
      default:
        break;
    }

    return Promise.resolve(true);
  }

  async function dfCommPostData(notebookId: string|undefined, notebook: DataflowNotebookModel, sessionContext: ISessionContext): Promise<void> {
    const dfData = getCellsMetadata(notebook, '');
    if (!notebook.getMetadata('enable_tags')) {
      dfData.dfMetadata.input_tags = {};
    }
    try {
      const response = await dfCommGetData(sessionContext, {'dfMetadata': dfData.dfMetadata});
      console.log('Received data from kernel:', response);
      if (response?.code_dict && Object.keys(response.code_dict).length > 0) {
        await updateNotebookCells(notebook, notebookId, response.code_dict);
      }
    } catch (error) {
      console.error('Error during kernel communication:', error);
    }
  }

  export async function dfCommGetData(sessionContext: ISessionContext, commData: any): Promise<any> {
    return new Promise<void>((resolve) => {
      const comm = sessionContext.session?.kernel?.createComm('dfcode');
      if (!comm) {
        resolve();
        return;
      }
      comm.open();
      comm.send(commData);
      comm.onMsg = (msg: any) => {
        const content = msg.content.data;
        resolve(content);
      };
    });
  }

  async function updateNotebookCells(notebook: DataflowNotebookModel, notebookId:string|undefined, codeDict: { [key: string]: any }) {
    const cellMap = notebookId ? notebookCellMap.get(notebookId) : undefined;
    const cellsArray = Array.from(notebook.cells);
    cellsArray.forEach(cell => {
      if (cell.type === 'code') {
        const cId = cell.id.replace(/-/g, '').substring(0, 8);
        if (codeDict.hasOwnProperty(cId)) {
          const updatedCode = codeDict[cId];
          const dfmetadata = cell.getMetadata('dfmetadata');

          if (cellMap) {
            if (cellMap?.get(cId) !== cell.sharedModel.getSource()) {
              cell.sharedModel.setSource(updatedCode);
              cellMap.set(cId, updatedCode.trim());
            } else {
              cellMap.set(cId, updatedCode.trim());
              cell.sharedModel.setSource(updatedCode);
            }
          }
          cell.setMetadata('dfmetadata', dfmetadata);
        }
      }
    });
  }

  async function updateDataflowMetadata(notebook: DataflowNotebookModel, reply: KernelMessage.IExecuteReplyMsg, notebookId: string|undefined): Promise<void> {
    const content = reply?.content as any;

    if (!content) return;

    const cellMap = notebookId ? notebookCellMap.get(notebookId) : undefined;
    const allTags = getAllTags(notebook);
    const cellsArray = Array.from(notebook.cells);

    cellsArray.forEach((cell, index) => {
      if (cell.type === 'code') {
        updateCellMetadata(cell as ICodeCellModel, content, allTags, cellMap);
      }
    });
  }

  function updateCellMetadata(cellModel: ICodeCellModel, content: any, allTags: { [key: string]: string }, cellMap: Map<string, string> | undefined): void {
    const cId = cellModel.id.replace(/-/g, '').substring(0, 8);
    const dfmetadata = cellModel.getMetadata('dfmetadata') || {};

    if (content.persistent_code?.[cId]) {
      dfmetadata.persistentCode = content.persistent_code[cId];
    }

    if (content.identifier_refs?.[cId]) {
      const refs = content.identifier_refs[cId];
      dfmetadata.inputVars = {
        ref: refs,
        tag_refs: mapTagsToRefs(refs, allTags)
      };

      let cellOutputTags: string[] = [];
      for (let i = 0; i < cellModel.outputs.length; ++i) {
        const out = cellModel.outputs.get(i);
        if(out.metadata['output_tag']){
          cellOutputTags.push(out.metadata['output_tag'] as string);
        }
      }
      dfmetadata.outputVars = cellOutputTags;

      if (cellMap) {
        cellMap.set(cId, cellModel.sharedModel.getSource());
      }
    }
    cellModel.setMetadata('dfmetadata', dfmetadata);
  }

  function mapTagsToRefs(refs: { [key: string]: any }, allTags: { [key: string]: string }): { [key: string]: string } {
    const tagRefs: { [key: string]: string } = {};

    Object.keys(refs).forEach(key => {
      if (allTags[key]) {
        tagRefs[key] = allTags[key];
      }
    });

    return tagRefs;
  }

  export function getAllTags(notebook: DataflowNotebookModel): { [key: string]: string } {
    const allTags: { [key: string]: string } = {};
    const cellsArray = Array.from(notebook.cells);

    cellsArray.forEach(cell => {
      if (cell.type === 'code') {
        const dfmetadata = cell.getMetadata('dfmetadata');
        const tag = dfmetadata?.tag;
        if (tag) {
          const cId = cell.id.replace(/-/g, '').substring(0, 8);
          allTags[cId] = tag;
        }
      }
    });

    return allTags;
  }

  export function getCellsMetadata(notebook: DataflowNotebookModel, cellUUID: string) {
    const codeDict: { [key: string]: string } = {};
    const cellIdModelMap: { [key: string]: any } = {};
    const outputTags: { [key: string]: string[] } = {};
    const inputTags: { [key: string]: string } = {};
    const allRefs: { [key: string]: { [key: string]: string[] } } = {};
    const cellsArray = Array.from(notebook.cells);

    cellsArray.forEach(cell => {
      if (cell.type === 'code') {
        const c = cell as ICodeCellModel;
        const cId = c.id.replace(/-/g, '').substring(0, 8);
        const dfmetadata = c.getMetadata('dfmetadata');
        if(!dfmetadata.persistentCode)
        {
          cellIdModelMap[cId] = c;
          return;
        }
        const inputTag = dfmetadata?.tag;

        if (inputTag) {
          inputTags[inputTag] = cId;
        }

        codeDict[cId] = c.sharedModel.getSource();
        cellIdModelMap[cId] = c;
        outputTags[cId] = dfmetadata.outputVars;
        allRefs[cId] = dfmetadata.inputVars;      
      }
    });

    const dfMetadata = {
      // FIXME replace with utility function (see dfcells/widget)
      uuid: cellUUID,
      code_dict: codeDict,
      output_tags: outputTags,
      input_tags: inputTags,
      auto_update_flags: {},
      force_cached_flags: {},
      all_refs: allRefs,
      executed_code: {}
    };
    return { dfMetadata, cellIdModelMap };
  }

  /**
   * Handle payloads from an execute reply.
   *
   * #### Notes
   * Payloads are deprecated and there are no official interfaces for them in
   * the kernel type definitions.
   * See [Payloads (DEPRECATED)](https://jupyter-client.readthedocs.io/en/latest/messaging.html#payloads-deprecated).
   */
  function handlePayload(
    content: KernelMessage.IExecuteReply,
    notebook: INotebookModel,
    cell: Cell
  ) {
    const setNextInput = content.payload?.filter(i => {
      return (i as any).source === 'set_next_input';
    })[0];

    if (!setNextInput) {
      return;
    }

    const text = setNextInput.text as string;
    const replace = setNextInput.replace;

    if (replace) {
      cell.model.sharedModel.setSource(text);
      return;
    }

    // Create a new code cell and add as the next cell.
    const notebookModel = notebook.sharedModel;
    const cells = notebook.cells;
    const index = findIndex(cells, model => model === cell.model);

    // While this cell has no outputs and could be trusted following the letter
    // of Jupyter trust model, its content comes from kernel and hence is not
    // necessarily controlled by the user; if we set it as trusted, a user
    // executing cells in succession could end up with unwanted trusted output.
    if (index === -1) {
      notebookModel.insertCell(notebookModel.cells.length, {
        cell_type: 'code',
        source: text,
        metadata: {
          trusted: false
        }
      });
    } else {
      notebookModel.insertCell(index + 1, {
        cell_type: 'code',
        source: text,
        metadata: {
          trusted: false
        }
      });
    }
  }<|MERGE_RESOLUTION|>--- conflicted
+++ resolved
@@ -11,11 +11,8 @@
 import { KernelError, INotebookModel, INotebookCellExecutor } from '@jupyterlab/notebook';
 import { DataflowCodeCell } from '@dfnotebook/dfcells';
 import { DataflowNotebookModel } from './model';
-<<<<<<< HEAD
 import { notebookCellMap, getNotebookId } from '@dfnotebook/dfcells';
-=======
 import { truncateCellId } from '@dfnotebook/dfutils';
->>>>>>> 21d9eee7
 
 /**
  * Run a single notebook cell.
@@ -88,8 +85,7 @@
             let reply: KernelMessage.IExecuteReplyMsg | void;
             // !!! DATAFLOW NOTEBOOK CODE !!!
             if (notebook instanceof DataflowNotebookModel) {
-<<<<<<< HEAD
-              const cellUUID =  cell.model.id.replace(/-/g, '').substring(0, 8) || ''
+              const cellUUID =  truncateCellId(cell.model.id.replace(/-/g, ''));
               let dfData = getCellsMetadata(notebook, cellUUID)
             
               if(!notebook.getMetadata('enable_tags')){
@@ -118,63 +114,6 @@
             } 
             else {
               reply = await CodeCell.execute(
-=======
-                const codeDict: { [key: string]: string } = {};
-                const cellIdModelMap: { [key: string]: any } = {};
-                const outputTags: { [key: string]: string[] } = {};
-                const inputTags: { [key: string]: string } = {};
-                    if (notebook) {
-                    for (let index = 0; index < notebook.cells.length; index++) {
-                    const cAny = notebook.cells.get(index);
-                    if (cAny.type === 'code') {
-                        const c = cAny as ICodeCellModel;
-                        const cId = truncateCellId(c.id)
-                        const inputTag = c.getMetadata('tag');
-                        if (inputTag) {
-                        // FIXME need to check for duplicates!
-                        inputTags[inputTag as string] = cId;
-                        }
-                        codeDict[cId] = c.sharedModel.getSource();
-                        cellIdModelMap[cId] = c;
-                        let cellOutputTags: string[] = [];
-                        for (let i = 0; i < c.outputs.length; ++i) {
-                        const out = c.outputs.get(i);
-                        if (out.metadata['output_tag']) {
-                            cellOutputTags.push(out.metadata['output_tag'] as string);
-                        }
-                        }
-                        outputTags[cId] = cellOutputTags;
-                    }
-                    };
-                }
-                // console.log('codeDict:', codeDict);
-                // console.log('cellIdWidgetMap:', cellIdWidgetMap);
-                // console.log('outputTags:', outputTags);
-                // console.log('inputTags:', inputTags);
-    
-                const dfData = {
-                    // FIXME replace with utility function (see dfcells/widget)
-                    uuid: truncateCellId(cell.model.id) || '',
-                    code_dict: codeDict,
-                    output_tags: outputTags, // this.notebook.get_output_tags(Object.keys(code_dict)),
-                    input_tags: inputTags,
-                    auto_update_flags: {}, // this.notebook.get_auto_update_flags(),
-                    force_cached_flags: {} // this.notebook.get_force_cached_flags()})
-                };
-    
-                reply = await DataflowCodeCell.execute(
-                    cell as DataflowCodeCell,
-                    sessionContext,
-                    {
-                    deletedCells,
-                    recordTiming: notebookConfig.recordTiming
-                    },
-                    dfData,
-                    cellIdModelMap
-                );
-            } else {
-                reply = await CodeCell.execute(
->>>>>>> 21d9eee7
                 cell as CodeCell,
                 sessionContext,
                 {
@@ -274,7 +213,7 @@
     const cellsArray = Array.from(notebook.cells);
     cellsArray.forEach(cell => {
       if (cell.type === 'code') {
-        const cId = cell.id.replace(/-/g, '').substring(0, 8);
+        const cId = truncateCellId(cell.id.replace(/-/g, ''));
         if (codeDict.hasOwnProperty(cId)) {
           const updatedCode = codeDict[cId];
           const dfmetadata = cell.getMetadata('dfmetadata');
@@ -311,7 +250,7 @@
   }
 
   function updateCellMetadata(cellModel: ICodeCellModel, content: any, allTags: { [key: string]: string }, cellMap: Map<string, string> | undefined): void {
-    const cId = cellModel.id.replace(/-/g, '').substring(0, 8);
+    const cId = truncateCellId(cellModel.id.replace(/-/g, ''));
     const dfmetadata = cellModel.getMetadata('dfmetadata') || {};
 
     if (content.persistent_code?.[cId]) {
@@ -362,7 +301,7 @@
         const dfmetadata = cell.getMetadata('dfmetadata');
         const tag = dfmetadata?.tag;
         if (tag) {
-          const cId = cell.id.replace(/-/g, '').substring(0, 8);
+          const cId = truncateCellId(cell.id.replace(/-/g, ''));
           allTags[cId] = tag;
         }
       }
@@ -382,7 +321,7 @@
     cellsArray.forEach(cell => {
       if (cell.type === 'code') {
         const c = cell as ICodeCellModel;
-        const cId = c.id.replace(/-/g, '').substring(0, 8);
+        const cId = truncateCellId(c.id.replace(/-/g, ''));
         const dfmetadata = c.getMetadata('dfmetadata');
         if(!dfmetadata.persistentCode)
         {
