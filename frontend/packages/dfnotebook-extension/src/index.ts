// Copyright (c) Jupyter Development Team.
// Distributed under the terms of the Modified BSD License.
/**
 * @packageDocumentation
 * @module dfnotebook-extension
 */

import {
  ILabShell,
  ILayoutRestorer,
  IRouter,
  JupyterFrontEnd,
  JupyterFrontEndPlugin
} from '@jupyterlab/application';
import {
  createToolbarFactory,
  Dialog,
  ICommandPalette,
  InputDialog,
  ISessionContext,
  ISessionContextDialogs,
  IToolbarWidgetRegistry,
  SessionContextDialogs,
  showDialog,
  MainAreaWidget,
  ToolbarButton,
  Toolbar
} from '@jupyterlab/apputils';
// FIXME Add back in when dfgraph is updated
import { Graph, Manager as GraphManager, ViewerWidget } from '@dfnotebook/dfgraph';
import { Cell, CodeCell, ICellModel, MarkdownCell } from '@jupyterlab/cells';
import { IEditorServices } from '@jupyterlab/codeeditor';
import { IEditorExtensionRegistry } from '@jupyterlab/codemirror';
import { ToolbarItems as DocToolbarItems } from '@jupyterlab/docmanager-extension';
import { DocumentRegistry, IDocumentWidget } from '@jupyterlab/docregistry';
import { IDefaultFileBrowser } from '@jupyterlab/filebrowser';
import { ILauncher } from '@jupyterlab/launcher';
import { IMainMenu } from '@jupyterlab/mainmenu';
import * as nbformat from '@jupyterlab/nbformat';
import {
  ExecutionIndicator,
  INotebookCellExecutor,
  INotebookTracker,
  INotebookWidgetFactory,
  Notebook,
  NotebookActions,
  NotebookModelFactory,
  NotebookPanel,
  NotebookTracker,
  NotebookWidgetFactory,
  StaticNotebook,
  ToolbarItems,
  setCellExecutor
} from '@jupyterlab/notebook';
import { IObservableList } from '@jupyterlab/observables';
import { ISettingRegistry } from '@jupyterlab/settingregistry';
import { ITranslator, nullTranslator } from '@jupyterlab/translation';
import {
  IFormRendererRegistry,
  addAboveIcon,
  addBelowIcon,
  copyIcon,
  cutIcon,
  duplicateIcon,
  fastForwardIcon,
  moveDownIcon,
  moveUpIcon,
  notebookIcon,
  pasteIcon,
  refreshIcon,
  runIcon,
  stopIcon
} from '@jupyterlab/ui-components';
import { ArrayExt } from '@lumino/algorithm';
import { CommandRegistry } from '@lumino/commands';
import {
  JSONExt,
  JSONObject,
  ReadonlyJSONValue,
  ReadonlyPartialJSONObject,
  UUID
} from '@lumino/coreutils';
import { DisposableSet } from '@lumino/disposable';
import { Panel } from '@lumino/widgets';

import {
  DataflowNotebookModel,
  DataflowNotebookModelFactory,
  DataflowNotebookPanel,
  DataflowNotebookWidgetFactory,
  IDataflowNotebookWidgetFactory
} from '@dfnotebook/dfnotebook';
import { IRenderMimeRegistry } from '@jupyterlab/rendermime';
import { IChangedArgs, PageConfig } from '@jupyterlab/coreutils';
import { DataflowInputArea } from '@dfnotebook/dfcells';

<<<<<<< HEAD
import { cellExecutor } from './cellexecutor';
=======
import { CellBarExtension } from '@jupyterlab/cell-toolbar';
>>>>>>> 22bf49b0

/**
 * The command IDs used by the notebook plugin.
 */
namespace CommandIDs {
  export const createNew = 'notebook:create-new';

  export const interrupt = 'notebook:interrupt-kernel';

  export const restart = 'notebook:restart-kernel';

  export const restartClear = 'notebook:restart-clear-output';

  export const restartAndRunToSelected = 'notebook:restart-and-run-to-selected';

  export const restartRunAll = 'notebook:restart-run-all';

  export const reconnectToKernel = 'notebook:reconnect-to-kernel';

  export const changeKernel = 'notebook:change-kernel';

  export const getKernel = 'notebook:get-kernel';

  export const createConsole = 'notebook:create-console';

  export const createOutputView = 'notebook:create-output-view';

  export const clearAllOutputs = 'notebook:clear-all-cell-outputs';

  export const shutdown = 'notebook:shutdown-kernel';

  export const closeAndShutdown = 'notebook:close-and-shutdown';

  export const trust = 'notebook:trust';

  export const exportToFormat = 'notebook:export-to-format';

  export const run = 'notebook:run-cell';

  export const runAndAdvance = 'notebook:run-cell-and-select-next';

  export const runAndInsert = 'notebook:run-cell-and-insert-below';

  export const runInConsole = 'notebook:run-in-console';

  export const runAll = 'notebook:run-all-cells';

  export const runAllAbove = 'notebook:run-all-above';

  export const runAllBelow = 'notebook:run-all-below';

  export const renderAllMarkdown = 'notebook:render-all-markdown';

  export const toCode = 'notebook:change-cell-to-code';

  export const toMarkdown = 'notebook:change-cell-to-markdown';

  export const toRaw = 'notebook:change-cell-to-raw';

  export const cut = 'notebook:cut-cell';

  export const copy = 'notebook:copy-cell';

  export const pasteAbove = 'notebook:paste-cell-above';

  export const pasteBelow = 'notebook:paste-cell-below';

  export const duplicateBelow = 'notebook:duplicate-below';

  export const pasteAndReplace = 'notebook:paste-and-replace-cell';

  export const moveUp = 'notebook:move-cell-up';

  export const moveDown = 'notebook:move-cell-down';

  export const clearOutputs = 'notebook:clear-cell-output';

  export const deleteCell = 'notebook:delete-cell';

  export const insertAbove = 'notebook:insert-cell-above';

  export const insertBelow = 'notebook:insert-cell-below';

  export const selectAbove = 'notebook:move-cursor-up';

  export const selectBelow = 'notebook:move-cursor-down';

  export const selectHeadingAboveOrCollapse =
    'notebook:move-cursor-heading-above-or-collapse';

  export const selectHeadingBelowOrExpand =
    'notebook:move-cursor-heading-below-or-expand';

  export const insertHeadingAbove = 'notebook:insert-heading-above';

  export const insertHeadingBelow = 'notebook:insert-heading-below';

  export const extendAbove = 'notebook:extend-marked-cells-above';

  export const extendTop = 'notebook:extend-marked-cells-top';

  export const extendBelow = 'notebook:extend-marked-cells-below';

  export const extendBottom = 'notebook:extend-marked-cells-bottom';

  export const selectAll = 'notebook:select-all';

  export const deselectAll = 'notebook:deselect-all';

  export const editMode = 'notebook:enter-edit-mode';

  export const merge = 'notebook:merge-cells';

  export const mergeAbove = 'notebook:merge-cell-above';

  export const mergeBelow = 'notebook:merge-cell-below';

  export const split = 'notebook:split-cell-at-cursor';

  export const commandMode = 'notebook:enter-command-mode';

  export const toggleAllLines = 'notebook:toggle-all-cell-line-numbers';

  export const undoCellAction = 'notebook:undo-cell-action';

  export const redoCellAction = 'notebook:redo-cell-action';

  export const redo = 'notebook:redo';

  export const undo = 'notebook:undo';

  export const markdown1 = 'notebook:change-cell-to-heading-1';

  export const markdown2 = 'notebook:change-cell-to-heading-2';

  export const markdown3 = 'notebook:change-cell-to-heading-3';

  export const markdown4 = 'notebook:change-cell-to-heading-4';

  export const markdown5 = 'notebook:change-cell-to-heading-5';

  export const markdown6 = 'notebook:change-cell-to-heading-6';

  export const hideCode = 'notebook:hide-cell-code';

  export const showCode = 'notebook:show-cell-code';

  export const hideAllCode = 'notebook:hide-all-cell-code';

  export const showAllCode = 'notebook:show-all-cell-code';

  export const hideOutput = 'notebook:hide-cell-outputs';

  export const showOutput = 'notebook:show-cell-outputs';

  export const hideAllOutputs = 'notebook:hide-all-cell-outputs';

  export const showAllOutputs = 'notebook:show-all-cell-outputs';

  export const toggleRenderSideBySideCurrentNotebook =
    'notebook:toggle-render-side-by-side-current';

  export const setSideBySideRatio = 'notebook:set-side-by-side-ratio';

  export const enableOutputScrolling = 'notebook:enable-output-scrolling';

  export const disableOutputScrolling = 'notebook:disable-output-scrolling';

  export const selectLastRunCell = 'notebook:select-last-run-cell';

  export const replaceSelection = 'notebook:replace-selection';

  export const autoClosingBrackets = 'notebook:toggle-autoclosing-brackets';

  export const toggleCollapseCmd = 'notebook:toggle-heading-collapse';

  export const collapseAllCmd = 'notebook:collapse-all-headings';

  export const expandAllCmd = 'notebook:expand-all-headings';

  export const copyToClipboard = 'notebook:copy-to-clipboard';

  export const invokeCompleter = 'completer:invoke-notebook';

  export const selectCompleter = 'completer:select-notebook';

  export const tocRunCells = 'toc:run-cells';

  export const tagCell = 'notebook:tag-cell';
}

/**
 * The name of the factory that creates notebooks.
 */
const FACTORY = 'Notebook';

/**
 * The name of the factory that creates dataflow notebooks.
 */
const DATAFLOW_FACTORY = 'Dataflow Notebook';

/**
 * Setting Id storing the customized toolbar definition.
 */
const PANEL_SETTINGS = '@jupyterlab/notebook-extension:panel';

/**
 * The id to use on the style tag for the side by side margins.
 */
const SIDE_BY_SIDE_STYLE_ID = 'jp-NotebookExtension-sideBySideMargins';

/**
 * The notebook widget tracker provider.
 */
const trackerPlugin: JupyterFrontEndPlugin<INotebookTracker> = {
  id: '@dfnotebook/dfnotebook-extension:tracker',
  description: 'Provides the notebook widget tracker.',
  provides: INotebookTracker,
  requires: [
    INotebookWidgetFactory,
    IDataflowNotebookWidgetFactory,
    IEditorExtensionRegistry,
    INotebookCellExecutor    
  ],
  optional: [
    ICommandPalette,
    IDefaultFileBrowser,
    ILauncher,
    ILayoutRestorer,
    IMainMenu,
    IRouter,
    ISettingRegistry,
    ISessionContextDialogs,
    ITranslator,
    IFormRendererRegistry
  ],
  activate: activateNotebookHandler,
  autoStart: true
};

/**
 * The dataflow notebook cell factory provider.
 */
const factory: JupyterFrontEndPlugin<DataflowNotebookPanel.IContentFactory> = {
  id: '@dfnotebook/dfnotebook-extension:factory',
  description: 'Provides the dataflow notebook cell factory.',
  provides: DataflowNotebookPanel.IContentFactory,
  requires: [IEditorServices],
  autoStart: true,
  activate: (app: JupyterFrontEnd, editorServices: IEditorServices) => {
    const editorFactory = editorServices.factoryService.newInlineEditor;
    return new DataflowNotebookPanel.ContentFactory({ editorFactory });
  }
};

/**
 * The dataflow notebook widget factory provider.
 */
const widgetFactoryPlugin: JupyterFrontEndPlugin<DataflowNotebookWidgetFactory.IFactory> =
  {
    id: '@dfnotebook/dfnotebook-extension:widget-factory',
    description: 'Provides the dataflow notebook widget factory.',
    provides: IDataflowNotebookWidgetFactory,
    requires: [
      DataflowNotebookPanel.IContentFactory,
      IEditorServices,
      IRenderMimeRegistry,
      IToolbarWidgetRegistry
    ],
    optional: [ISettingRegistry, ISessionContextDialogs, ITranslator],
    activate: activateDataflowWidgetFactory,
    autoStart: true
  };

// FIXME Add back when dfgraph is updated
// /**
//  * Initialization for the Dfnb GraphManager for working with multiple graphs.
//  */
const GraphManagerPlugin: JupyterFrontEndPlugin<void> = {
  id: 'dfnb-graph',
  autoStart: true,
  requires: [ICommandPalette,INotebookTracker],
  activate: (app: JupyterFrontEnd, palette: ICommandPalette,nbTrackers:INotebookTracker) => {
   // Create a blank content widget inside of a MainAreaWidget
      console.log("GraphManager is active");
      let shell = app.shell as ILabShell;

      nbTrackers.widgetAdded.connect((sender,nbPanel) => {
            const session = nbPanel.sessionContext;
            GraphManager.setTracker(nbTrackers);
            session.ready.then(() =>
            {
                let outputTags: {[index: string]:any}  = {};
                let cellContents: {[index: string]:any} = {};
                let cellList = (nbPanel.model?.toJSON() as any)?.cells;

                cellList.map(function(cell:any)
                {
                let cellId = cell.id.replace(/-/g, '').substr(0, 8) as string;
                if(cell?.cell_type != "code"){return;}
                cellContents[cellId] = cell.source;
                outputTags[cellId] =
                (cell?.outputs).flatMap((output:any) => (output?.metadata?.output_tag ?? []));
                });
                let cells = Object.keys(outputTags);
                let uplinks : {[index: string]:any} = cells.reduce((dict:{[index: string]:any},cellId:string)=>{dict[cellId]={};return dict;},{});
                let downlinks : {[index: string]:any} = cells.reduce((dict:{[index: string]:any},cellId:string)=>{dict[cellId]=[];return dict;},{});
                Object.keys(cellContents).map(function(cellId){
                    let regex = /\w+\$[a-f0-9]{8}/g
                    let references = (cellContents[cellId].match(regex)) || [];
                    references.map(function(reference:string){
                       let ref = reference.split('$');
                       if (ref[1] in uplinks[cellId]){
                         uplinks[cellId][ref[1]].push(ref[0]);
                       }
                       else{
                         uplinks[cellId][ref[1]] = [ref[0]]
                       }
                       downlinks[ref[1]].push(cellId);
                    });
                })
                let sessId = session?.session?.id || "None";
                if(!(sessId in Object.keys(GraphManager.graphs))){
                    //@ts-ignore
                    GraphManager.graphs[sessId] = new Graph({'cells':cells,'nodes':outputTags,'internalNodes':outputTags,'uplinks':uplinks,'downlinks':downlinks,'cellContents':cellContents});
                    GraphManager.updateGraph(sessId);
                    let cellOrder = cellList.map((c:any) => c.id);
                    GraphManager.updateOrder(cellOrder);
                }
                console.log(sessId);
            });

            (nbPanel.content as any).model._cells.changed.connect(() =>{
                GraphManager.updateOrder((nbPanel.content as any).model.cells.model.cells.map((cell:any) => cell.id));
            });

            nbPanel.content.activeCellChanged.connect(() =>{
                let prevActive = GraphManager.getActive();
                if(typeof prevActive == 'object'){
                    let uuid = prevActive.id.replace(/-/g, '').substr(0, 8);
                    if(prevActive.sharedModel.source != GraphManager.getText(uuid)){
                        GraphManager.markStale(uuid);
                    }
                    else if(GraphManager.getStale(uuid) == 'Stale'){
                        GraphManager.revertStale(uuid);
                    }
                }
                //Have to get this off the model the same way that actions.tsx does
                let activeId = nbPanel.content.activeCell?.model?.id.replace(/-/g, '').substr(0, 8);
                GraphManager.updateActive(activeId,nbPanel.content.activeCell?.model);
            });
      });

      shell.currentChanged.connect((_, change) => {
      //@ts-ignore
        let sessId = change['newValue']?.sessionContext?.session?.id;

        if(sessId in GraphManager.graphs){
            GraphManager.updateActiveGraph();
        }
        });

  }

}

// /**
//  * Initialization data for the Dfnb Depviewer extension.
//  */
const DepViewer: JupyterFrontEndPlugin<void> = {
  id: 'dfnb-depview',
  autoStart: true,
  requires: [ICommandPalette, INotebookTracker],
  activate: (app: JupyterFrontEnd, palette: ICommandPalette, nbTrackers: INotebookTracker) => {

  // Create a blank content widget inside of a MainAreaWidget
      const newWidget = () => {
          const content = new ViewerWidget();
          //GraphManager uses flags from the ViewerWidget
          GraphManager.depWidget = content;
          const widget = new MainAreaWidget({ content });
          widget.id = 'dfnb-depview';
          widget.title.label = 'Dependency Viewer';
          widget.title.closable = true;
          // Add a div to the panel
          let panel = document.createElement('div');
          panel.setAttribute('id','depview');
          content.node.appendChild(panel);
          return widget;
      }
      let widget = newWidget();
          function openDepViewer(){
              if (widget.isDisposed) {
                widget = newWidget();
                GraphManager.depview.isCreated = false;
              }
              if (!widget.isAttached) {
                // Attach the widget to the main work area if it's not there
                app.shell.add(widget, 'main',{
                    mode: 'split-right',
                    activate: false
                });
                if (!GraphManager.depview.isCreated){
                  GraphManager.depview.createDepDiv();
                }

              }
              // Activate the widget
              app.shell.activateById(widget.id);
              GraphManager.depview.isOpen = true;
              GraphManager.depview.startGraphCreation();
            }

          nbTrackers.widgetAdded.connect((sender,nbPanel) => {
            const session = nbPanel.sessionContext;
              session.ready.then(() => {
                if(session.session?.kernel?.name == 'dfpython3'){

                    const button = new ToolbarButton({
                        className: 'open-dep-view',
                        label: 'Open Dependency Viewer',
                        onClick: openDepViewer,
                        tooltip: 'Opens the Dependency Viewer',
                    });
                    nbPanel.toolbar.insertItem(10, 'Open Dependency Viewer', button);
                }
              });
           });

          // Add an application command
          const command: string = 'depview:open';
          app.commands.addCommand(command, {
            label: 'Open Dependency Viewer',
            execute: () => openDepViewer,
          });

          // Add the command to the palette.
          palette.addItem({ command, category: 'Tutorial' });
        }
    };

// /**
//  * Initialization data for the Minimap extension.
//  */
const MiniMap: JupyterFrontEndPlugin<void> = {
  id: 'dfnb-minimap',
  autoStart: true,
  requires: [ICommandPalette, INotebookTracker],
  activate: (app: JupyterFrontEnd, palette: ICommandPalette, nbTrackers: INotebookTracker) => {

      const newWidget = () => {
          const content = new ViewerWidget();
          //Graph Manager maintains the flags on the widgets
          GraphManager.miniWidget = content;
          const widget = new MainAreaWidget({ content });
          widget.id = 'dfnb-minimap';
          widget.title.label = 'Notebook Minimap';
          widget.title.closable = true;
          // Add a div to the panel
            let panel = document.createElement('div');
            panel.setAttribute('id','minimap');
            let inner = document.createElement('div');
            inner.setAttribute('id','minidiv');
            let svg = document.createElementNS("http://www.w3.org/2000/svg", "svg");
            svg.setAttributeNS("http://www.w3.org/2000/xmlns/", "xmlns:xlink", "http://www.w3.org/1999/xlink");
            svg.setAttribute('id','minisvg');
            inner.append(svg);

            panel.appendChild(inner);
            content.node.appendChild(panel);
            return widget;
       }
        let widget = newWidget();

        nbTrackers.widgetAdded.connect((sender,nbPanel) => {
            const session = nbPanel.sessionContext;
              session.ready.then(() => {
                if(session.session?.kernel?.name == 'dfpython3'){

                    const button = new ToolbarButton({
                        className: 'open-mini-map',
                        label: 'Open Minimap',
                        onClick: openMinimap,
                        tooltip: 'Opens the Minimap',
                    });
                    nbPanel.toolbar.insertItem(10, 'Open Minimap', button);
                }
              });
           });

          function openMinimap(){

              if (widget.isDisposed) {
                widget = newWidget();
                GraphManager.minimap.wasCreated = false;
              }
              if (!widget.isAttached) {

                app.shell.add(widget, 'main'
                ,{
                    mode: 'split-right',
                    activate: false
                });
                //'right');

                if(!GraphManager.minimap.wasCreated){
                    console.log("Active Graph",GraphManager.graphs[GraphManager.currentGraph])

                    // Activate the widget
                    app.shell.activateById(widget.id);
                    GraphManager.minimap.createMiniArea();
                    GraphManager.minimap.wasCreated = true;
                }
                else{
                    GraphManager.minimap.startMinimapCreation();
                }

              }
            }

          // Add an application command
          const command: string = 'minimap:open';
          app.commands.addCommand(command, {
            label: 'Open Minimap',
            execute: () => openMinimap,
          });

          // Add the command to the palette.
          palette.addItem({ command, category: 'Tutorial' });
        }
    };


const cellToolbar: JupyterFrontEndPlugin<void> = {
  id: '@dfnotebook/dfnotebook-extension:cell-toolbar',
  description: 'Add the cells toolbar.',
  autoStart: true,
  activate: async (
    app: JupyterFrontEnd,
    settingRegistry: ISettingRegistry | null,
    toolbarRegistry: IToolbarWidgetRegistry | null,
    translator: ITranslator | null
  ) => {
    const toolbarItems =
      settingRegistry && toolbarRegistry
        ? createToolbarFactory(
            toolbarRegistry,
            settingRegistry,
            CellBarExtension.FACTORY_NAME,
            '@jupyterlab/cell-toolbar-extension:plugin',
            translator ?? nullTranslator
          )
        : undefined;

    // have to register this with our factory
    app.docRegistry.addWidgetExtension(
      DATAFLOW_FACTORY,
      new CellBarExtension(app.commands, toolbarItems)
    );
  },
  optional: [ISettingRegistry, IToolbarWidgetRegistry, ITranslator]
};
    

const plugins: JupyterFrontEndPlugin<any>[] = [
  cellExecutor,
  factory,
  widgetFactoryPlugin,
  trackerPlugin,
  cellToolbar,
  DepViewer,
  MiniMap,
  GraphManagerPlugin
];
export default plugins;

/**
 * Activate the notebook widget factory.
 */
function activateDataflowWidgetFactory(
  app: JupyterFrontEnd,
  contentFactory: NotebookPanel.IContentFactory,
  editorServices: IEditorServices,
  rendermime: IRenderMimeRegistry,
  toolbarRegistry: IToolbarWidgetRegistry,
  settingRegistry: ISettingRegistry | null,
  sessionContextDialogs_: ISessionContextDialogs | null,
  translator_: ITranslator | null
): NotebookWidgetFactory.IFactory {
  const translator = translator_ ?? nullTranslator;
  const sessionContextDialogs =
    sessionContextDialogs_ ?? new SessionContextDialogs({ translator });
  const preferKernelOption = PageConfig.getOption('notebookStartsKernel');

  // If the option is not set, assume `true`
  const preferKernelValue =
    preferKernelOption === '' || preferKernelOption.toLowerCase() === 'true';

  const { commands } = app;
  let toolbarFactory:
    | ((
        widget: NotebookPanel
      ) =>
        | DocumentRegistry.IToolbarItem[]
        | IObservableList<DocumentRegistry.IToolbarItem>)
    | undefined;

  // Register notebook toolbar widgets
  toolbarRegistry.addFactory<NotebookPanel>(DATAFLOW_FACTORY, 'save', panel =>
    DocToolbarItems.createSaveButton(commands, panel.context.fileChanged)
  );
  toolbarRegistry.addFactory<NotebookPanel>(
    DATAFLOW_FACTORY,
    'cellType',
    panel => ToolbarItems.createCellTypeItem(panel, translator)
  );
  toolbarRegistry.addFactory<NotebookPanel>(
    DATAFLOW_FACTORY,
    'kernelName',
    panel =>
      Toolbar.createKernelNameItem(
        panel.sessionContext,
        sessionContextDialogs,
        translator
      )
  );

  toolbarRegistry.addFactory<NotebookPanel>(
    DATAFLOW_FACTORY,
    'executionProgress',
    panel => {
      const loadingSettings = settingRegistry?.load(trackerPlugin.id);
      const indicator = ExecutionIndicator.createExecutionIndicatorItem(
        panel,
        translator,
        loadingSettings
      );

      void loadingSettings?.then(settings => {
        panel.disposed.connect(() => {
          settings.dispose();
        });
      });

      return indicator;
    }
  );

  if (settingRegistry) {
    // Create the factory
    toolbarFactory = createToolbarFactory(
      toolbarRegistry,
      settingRegistry,
      DATAFLOW_FACTORY,
      PANEL_SETTINGS,
      translator
    );
  }

  const trans = translator.load('jupyterlab');

  const factory = new NotebookWidgetFactory({
    name: DATAFLOW_FACTORY,
    label: trans.__('Notebook'),
    fileTypes: ['notebook'],
    modelName: 'dfnotebook',
    defaultFor: ['notebook'],
    preferKernel: preferKernelValue,
    canStartKernel: true,
    rendermime,
    contentFactory,
    editorConfig: StaticNotebook.defaultEditorConfig,
    notebookConfig: StaticNotebook.defaultNotebookConfig,
    mimeTypeService: editorServices.mimeTypeService,
    toolbarFactory,
    translator
  });
  app.docRegistry.addWidgetFactory(factory);

  return factory;
}

/**
 * Activate the notebook handler extension.
 */
function activateNotebookHandler(
  app: JupyterFrontEnd,
  factory: NotebookWidgetFactory.IFactory,
  dfFactory: DataflowNotebookWidgetFactory.IFactory,
  // dfModelFactory: DataflowNotebookModelFactory.IFactory,
  extensions: IEditorExtensionRegistry,
  executor: INotebookCellExecutor,
  palette: ICommandPalette | null,
  defaultBrowser: IDefaultFileBrowser | null,
  launcher: ILauncher | null,
  restorer: ILayoutRestorer | null,
  mainMenu: IMainMenu | null,
  router: IRouter | null,
  settingRegistry: ISettingRegistry | null,
  sessionDialogs_: ISessionContextDialogs | null,
  translator_: ITranslator | null,
  formRegistry: IFormRendererRegistry | null
): INotebookTracker {
  setCellExecutor(executor);

  const translator = translator_ ?? nullTranslator;
  const sessionDialogs =
    sessionDialogs_ ?? new SessionContextDialogs({ translator });
  const trans = translator.load('jupyterlab');
  const services = app.serviceManager;

  const { commands, shell } = app;
  const tracker = new NotebookTracker({ namespace: 'notebook' });

  // Use the router to deal with hash navigation
  function onRouted(router: IRouter, location: IRouter.ILocation): void {
    if (location.hash && tracker.currentWidget) {
      tracker.currentWidget.setFragment(location.hash);
    }
  }
  router?.routed.connect(onRouted);

  const isEnabled = (): boolean => {
    return Private.isEnabled(shell, tracker);
  };

  const setSideBySideOutputRatio = (sideBySideOutputRatio: number) =>
    document.documentElement.style.setProperty(
      '--jp-side-by-side-output-size',
      `${sideBySideOutputRatio}fr`
    );

  // Fetch settings if possible.
  const fetchSettings = settingRegistry
    ? settingRegistry.load(trackerPlugin.id)
    : Promise.reject(new Error(`No setting registry for ${trackerPlugin.id}`));

  fetchSettings
    .then(settings => {
      updateConfig(factory, settings);
      updateConfig(dfFactory, settings);
      settings.changed.connect(() => {
        updateConfig(factory, settings);
        updateConfig(dfFactory, settings);
      });

      const updateSessionSettings = (
        session: ISessionContext,
        changes: IChangedArgs<ISessionContext.IKernelPreference>
      ) => {
        const { newValue, oldValue } = changes;
        const autoStartDefault = newValue.autoStartDefault;

        if (
          typeof autoStartDefault === 'boolean' &&
          autoStartDefault !== oldValue.autoStartDefault
        ) {
          // Ensure we break the cycle
          if (
            autoStartDefault !==
            (settings.get('autoStartDefaultKernel').composite as boolean)
          )
            // Once the settings is changed `updateConfig` will take care
            // of the propagation to existing session context.
            settings
              .set('autoStartDefaultKernel', autoStartDefault)
              .catch(reason => {
                console.error(
                  `Failed to set ${settings.id}.autoStartDefaultKernel`
                );
              });
        }
      };

      const sessionContexts = new WeakSet<ISessionContext>();
      const listenToKernelPreference = (panel: NotebookPanel): void => {
        const session = panel.context.sessionContext;
        if (!session.isDisposed && !sessionContexts.has(session)) {
          sessionContexts.add(session);
          session.kernelPreferenceChanged.connect(updateSessionSettings);
          session.disposed.connect(() => {
            session.kernelPreferenceChanged.disconnect(updateSessionSettings);
          });
        }
      };
      tracker.forEach(listenToKernelPreference);
      tracker.widgetAdded.connect((tracker, panel) => {
        listenToKernelPreference(panel);
      });

      commands.addCommand(CommandIDs.autoClosingBrackets, {
        execute: args => {
          const codeConfig = settings.get('codeCellConfig')
            .composite as JSONObject;
          const markdownConfig = settings.get('markdownCellConfig')
            .composite as JSONObject;
          const rawConfig = settings.get('rawCellConfig')
            .composite as JSONObject;

          const anyToggled =
            codeConfig.autoClosingBrackets ||
            markdownConfig.autoClosingBrackets ||
            rawConfig.autoClosingBrackets;
          const toggled = !!(args['force'] ?? !anyToggled);
          [
            codeConfig.autoClosingBrackets,
            markdownConfig.autoClosingBrackets,
            rawConfig.autoClosingBrackets
          ] = [toggled, toggled, toggled];

          void settings.set('codeCellConfig', codeConfig);
          void settings.set('markdownCellConfig', markdownConfig);
          void settings.set('rawCellConfig', rawConfig);
        },
        label: trans.__('Auto Close Brackets for All Notebook Cell Types'),
        isToggled: () =>
          ['codeCellConfig', 'markdownCellConfig', 'rawCellConfig'].some(
            x =>
              ((settings.get(x).composite as JSONObject).autoClosingBrackets ??
                extensions.baseConfiguration['autoClosingBrackets']) === true
          )
      });
      commands.addCommand(CommandIDs.setSideBySideRatio, {
        label: trans.__('Set side-by-side ratio'),
        execute: args => {
          InputDialog.getNumber({
            title: trans.__('Width of the output in side-by-side mode'),
            value: settings.get('sideBySideOutputRatio').composite as number
          })
            .then(result => {
              setSideBySideOutputRatio(result.value!);
              if (result.value) {
                void settings.set('sideBySideOutputRatio', result.value);
              }
            })
            .catch(console.error);
        }
      });
    })
    .catch((reason: Error) => {
      console.warn(reason.message);
      updateTracker({
        editorConfig: factory.editorConfig,
        notebookConfig: factory.notebookConfig,
        kernelShutdown: factory.shutdownOnClose,
        autoStartDefault: factory.autoStartDefault
      });
    });

  if (formRegistry) {
    const CMRenderer = formRegistry.getRenderer(
      '@jupyterlab/codemirror-extension:plugin.defaultConfig'
    );
    if (CMRenderer) {
      formRegistry.addRenderer(
        '@jupyterlab/notebook-extension:tracker.codeCellConfig',
        CMRenderer
      );
      formRegistry.addRenderer(
        '@jupyterlab/notebook-extension:tracker.markdownCellConfig',
        CMRenderer
      );
      formRegistry.addRenderer(
        '@jupyterlab/notebook-extension:tracker.rawCellConfig',
        CMRenderer
      );
    }
  }

  // Handle state restoration.
  // !!! BEGIN DATAFLOW NOTEBOOK CHANGE !!!
  if (restorer) {
    // FIXME: This needs to get the kernel information from somewhere
    // Unsure that using model will work here...
    // (factory as NotebookWidgetFactory).kernel = "dfpython3";
    void restorer.restore(tracker, {
      command: 'docmanager:open',
      args: panel => ({
        path: panel.context.path,
        factory:
          panel.context.model instanceof DataflowNotebookModel
            ? DATAFLOW_FACTORY
            : FACTORY
      }),
      // use notebook or dfnotebook prefix on name here...
      name: panel => panel.context.path,
      when: services.ready
    });
  }
  // !!! END DATAFLOW NOTEBOOK CHANGE !!!

  const registry = app.docRegistry;
  const modelFactory = new NotebookModelFactory({
    disableDocumentWideUndoRedo:
      factory.notebookConfig.disableDocumentWideUndoRedo,
    collaborative: true
  });
  registry.addModelFactory(modelFactory);
  // !!! BEGIN DATAFLOW NOTEBOOK CHANGE !!!
  const dfModelFactory = new DataflowNotebookModelFactory({
    disableDocumentWideUndoRedo:
      factory.notebookConfig.disableDocumentWideUndoRedo,
    collaborative: true
  });
  registry.addModelFactory(dfModelFactory);
  // !!! END DATAFLOW NOTEBOOK CHANGE !!!

  addCommands(app, tracker, translator, sessionDialogs, isEnabled);

  if (palette) {
    populatePalette(palette, translator);
  }

  let id = 0; // The ID counter for notebook panels.

  const ft = app.docRegistry.getFileType('notebook');

  // !!! DATAFLOW NOTEBOOK CHANGE !!!
  // Make this a function that can be called by both...
  function connectWidgetCreated(factory: NotebookWidgetFactory.IFactory) {
    factory.widgetCreated.connect((sender, widget) => {
      // If the notebook panel does not have an ID, assign it one.
      widget.id = widget.id || `notebook-${++id}`;

      // Set up the title icon
      widget.title.icon = ft?.icon;
      widget.title.iconClass = ft?.iconClass ?? '';
      widget.title.iconLabel = ft?.iconLabel ?? '';

      // Notify the widget tracker if restore data needs to update.
      widget.context.pathChanged.connect(() => {
        void tracker.save(widget);
      });
      // Add the notebook panel to the tracker.
      void tracker.add(widget);
    });
  }
  connectWidgetCreated(factory);
  connectWidgetCreated(dfFactory);
  // !!! END DATAFLOW NOTEBOOK CHANGE !!!

  /**
   * Update the settings of the current tracker.
   */
  function updateTracker(options: NotebookPanel.IConfig): void {
    tracker.forEach(widget => {
      widget.setConfig(options);
    });
  }

  /**
   * Update the setting values.
   */
  // !!! DATAFLOW NOTEOBOK UPDATE TO PASS FACTORY IN HERE !!!
  function updateConfig(
    factory: NotebookWidgetFactory.IFactory,
    settings: ISettingRegistry.ISettings
  ): void {
    const code = {
      ...StaticNotebook.defaultEditorConfig.code,
      ...(settings.get('codeCellConfig').composite as JSONObject)
    };

    const markdown = {
      ...StaticNotebook.defaultEditorConfig.markdown,
      ...(settings.get('markdownCellConfig').composite as JSONObject)
    };

    const raw = {
      ...StaticNotebook.defaultEditorConfig.raw,
      ...(settings.get('rawCellConfig').composite as JSONObject)
    };

    factory.editorConfig = { code, markdown, raw };
    factory.notebookConfig = {
      enableKernelInitNotification: settings.get('enableKernelInitNotification')
        .composite as boolean,
      showHiddenCellsButton: settings.get('showHiddenCellsButton')
        .composite as boolean,
      scrollPastEnd: settings.get('scrollPastEnd').composite as boolean,
      defaultCell: settings.get('defaultCell').composite as nbformat.CellType,
      recordTiming: settings.get('recordTiming').composite as boolean,
      overscanCount: settings.get('overscanCount').composite as number,
      inputHistoryScope: settings.get('inputHistoryScope').composite as
        | 'global'
        | 'session',
      maxNumberOutputs: settings.get('maxNumberOutputs').composite as number,
      showEditorForReadOnlyMarkdown: settings.get(
        'showEditorForReadOnlyMarkdown'
      ).composite as boolean,
      disableDocumentWideUndoRedo: !settings.get('documentWideUndoRedo')
        .composite as boolean,
      renderingLayout: settings.get('renderingLayout').composite as
        | 'default'
        | 'side-by-side',
      sideBySideLeftMarginOverride: settings.get('sideBySideLeftMarginOverride')
        .composite as string,
      sideBySideRightMarginOverride: settings.get(
        'sideBySideRightMarginOverride'
      ).composite as string,
      sideBySideOutputRatio: settings.get('sideBySideOutputRatio')
        .composite as number,
      windowingMode: settings.get('windowingMode').composite as
        | 'defer'
        | 'full'
        | 'none'
    };
    setSideBySideOutputRatio(factory.notebookConfig.sideBySideOutputRatio);
    const sideBySideMarginStyle = `.jp-mod-sideBySide.jp-Notebook .jp-Notebook-cell {
      margin-left: ${factory.notebookConfig.sideBySideLeftMarginOverride} !important;
      margin-right: ${factory.notebookConfig.sideBySideRightMarginOverride} !important;`;
    const sideBySideMarginTag = document.getElementById(SIDE_BY_SIDE_STYLE_ID);
    if (sideBySideMarginTag) {
      sideBySideMarginTag.innerText = sideBySideMarginStyle;
    } else {
      document.head.insertAdjacentHTML(
        'beforeend',
        `<style id="${SIDE_BY_SIDE_STYLE_ID}">${sideBySideMarginStyle}}</style>`
      );
    }
    factory.autoStartDefault = settings.get('autoStartDefaultKernel')
      .composite as boolean;
    factory.shutdownOnClose = settings.get('kernelShutdown')
      .composite as boolean;

    modelFactory.disableDocumentWideUndoRedo = !settings.get(
      'documentWideUndoRedo'
    ).composite as boolean;
    // !!! BEGIN DATAFLOW NOTEBOOK CHANGE !!!
    dfModelFactory.disableDocumentWideUndoRedo = !settings.get(
      'documentWideUndoRedo'
    ).composite as boolean;
    // !!! END DATAFLOW NOTEBOOK CHANGE !!!

    updateTracker({
      editorConfig: factory.editorConfig,
      notebookConfig: factory.notebookConfig,
      kernelShutdown: factory.shutdownOnClose,
      autoStartDefault: factory.autoStartDefault
    });
  }

  // Add main menu notebook menu.
  if (mainMenu) {
    populateMenus(mainMenu, isEnabled);
  }

  // Utility function to create a new notebook.
  const createNew = async (
    cwd: string,
    kernelId: string,
    kernelName: string
  ) => {
    const model = await commands.execute('docmanager:new-untitled', {
      path: cwd,
      type: 'notebook'
    });
    if (model !== undefined) {
      const widget = (await commands.execute('docmanager:open', {
        path: model.path,
        // !!! DATAFLOW NOTEBOOK CHANGE (ONE LINE) !!!
        factory: kernelName == 'dfpython3' ? DATAFLOW_FACTORY : FACTORY,
        kernel: { id: kernelId, name: kernelName }
      })) as unknown as IDocumentWidget;
      widget.isUntitled = true;
      return widget;
    }
  };

  // Add a command for creating a new notebook.
  commands.addCommand(CommandIDs.createNew, {
    label: args => {
      const kernelName = (args['kernelName'] as string) || '';
      if (args['isLauncher'] && args['kernelName'] && services.kernelspecs) {
        return (
          services.kernelspecs.specs?.kernelspecs[kernelName]?.display_name ??
          ''
        );
      }
      if (args['isPalette'] || args['isContextMenu']) {
        return trans.__('New Notebook');
      }
      return trans.__('Notebook');
    },
    caption: trans.__('Create a new notebook'),
    icon: args => (args['isPalette'] ? undefined : notebookIcon),
    execute: args => {
      const cwd = (args['cwd'] as string) || (defaultBrowser?.model.path ?? '');
      const kernelId = (args['kernelId'] as string) || '';
      const kernelName = (args['kernelName'] as string) || '';
      return createNew(cwd, kernelId, kernelName);
    }
  });

  // Add a launcher item if the launcher is available.
  if (launcher) {
    void services.ready.then(() => {
      let disposables: DisposableSet | null = null;
      const onSpecsChanged = () => {
        if (disposables) {
          disposables.dispose();
          disposables = null;
        }
        const specs = services.kernelspecs.specs;
        if (!specs) {
          return;
        }
        disposables = new DisposableSet();

        for (const name in specs.kernelspecs) {
          const rank = name === specs.default ? 0 : Infinity;
          const spec = specs.kernelspecs[name]!;
          const kernelIconUrl =
            spec.resources['logo-svg'] || spec.resources['logo-64x64'];
          disposables.add(
            launcher.add({
              command: CommandIDs.createNew,
              args: { isLauncher: true, kernelName: name },
              category: trans.__('Notebook'),
              rank,
              kernelIconUrl,
              metadata: {
                kernel: JSONExt.deepCopy(
                  spec.metadata || {}
                ) as ReadonlyJSONValue
              }
            })
          );
        }
      };
      onSpecsChanged();
      services.kernelspecs.specsChanged.connect(onSpecsChanged);
    });
  }

  return tracker;
}

// Get the current widget and activate unless the args specify otherwise.
function getCurrent(
  tracker: INotebookTracker,
  shell: JupyterFrontEnd.IShell,
  args: ReadonlyPartialJSONObject
): NotebookPanel | null {
  const widget = tracker.currentWidget;
  const activate = args['activate'] !== false;

  if (activate && widget) {
    shell.activateById(widget.id);
  }

  return widget;
}

/**
 * Add the notebook commands to the application's command registry.
 */
function addCommands(
  app: JupyterFrontEnd,
  tracker: NotebookTracker,
  translator: ITranslator,
  sessionDialogs: ISessionContextDialogs,
  isEnabled: () => boolean
): void {
  const trans = translator.load('jupyterlab');
  const { commands, shell } = app;

  const isEnabledAndSingleSelected = (): boolean => {
    return Private.isEnabledAndSingleSelected(shell, tracker);
  };

  const refreshCellCollapsed = (notebook: Notebook): void => {
    for (const cell of notebook.widgets) {
      if (cell instanceof MarkdownCell && cell.headingCollapsed) {
        NotebookActions.setHeadingCollapse(cell, true, notebook);
      }
      if (cell.model.id === notebook.activeCell?.model?.id) {
        NotebookActions.expandParent(cell, notebook);
      }
    }
  };

  const isEnabledAndHeadingSelected = (): boolean => {
    return Private.isEnabledAndHeadingSelected(shell, tracker);
  };

  // Set up signal handler to keep the collapse state consistent
  tracker.currentChanged.connect(
    (sender: INotebookTracker, panel: NotebookPanel) => {
      if (!panel?.content?.model?.cells) {
        return;
      }
      panel.content.model.cells.changed.connect(
        (list: any, args: IObservableList.IChangedArgs<ICellModel>) => {
          // Might be overkill to refresh this every time, but
          // it helps to keep the collapse state consistent.
          refreshCellCollapsed(panel.content);
        }
      );
      panel.content.activeCellChanged.connect(
        (notebook: Notebook, cell: Cell) => {
          NotebookActions.expandParent(cell, notebook);
        }
      );
    }
  );

  tracker.selectionChanged.connect(() => {
    commands.notifyCommandChanged(CommandIDs.duplicateBelow);
    commands.notifyCommandChanged(CommandIDs.deleteCell);
    commands.notifyCommandChanged(CommandIDs.copy);
    commands.notifyCommandChanged(CommandIDs.cut);
    commands.notifyCommandChanged(CommandIDs.pasteBelow);
    commands.notifyCommandChanged(CommandIDs.pasteAbove);
    commands.notifyCommandChanged(CommandIDs.pasteAndReplace);
    commands.notifyCommandChanged(CommandIDs.moveUp);
    commands.notifyCommandChanged(CommandIDs.moveDown);
    commands.notifyCommandChanged(CommandIDs.run);
    commands.notifyCommandChanged(CommandIDs.runAll);
    commands.notifyCommandChanged(CommandIDs.runAndAdvance);
    commands.notifyCommandChanged(CommandIDs.runAndInsert);
  });
  tracker.activeCellChanged.connect(() => {
    commands.notifyCommandChanged(CommandIDs.moveUp);
    commands.notifyCommandChanged(CommandIDs.moveDown);
  });

  commands.addCommand(CommandIDs.runAndAdvance, {
    label: args => {
      const current = getCurrent(tracker, shell, { ...args, activate: false });
      return trans._n(
        'Run Selected Cell',
        'Run Selected Cells',
        current?.content.selectedCells.length ?? 1
      );
    },
    caption: args => {
      const current = getCurrent(tracker, shell, { ...args, activate: false });
      return trans._n(
        'Run this cell and advance',
        'Run these %1 cells and advance',
        current?.content.selectedCells.length ?? 1
      );
    },
    execute: args => {
      const current = getCurrent(tracker, shell, args);

      if (current) {
        const { context, content } = current;
        return NotebookActions.runAndAdvance(
          content,
          context.sessionContext,
          sessionDialogs,
          translator
        );
      }
    },
    isEnabled: args => (args.toolbar ? true : isEnabled()),
    icon: args => (args.toolbar ? runIcon : undefined)
  });
  commands.addCommand(CommandIDs.run, {
    label: args => {
      const current = getCurrent(tracker, shell, { ...args, activate: false });
      return trans._n(
        'Run Selected Cell and Do not Advance',
        'Run Selected Cells and Do not Advance',
        current?.content.selectedCells.length ?? 1
      );
    },
    execute: args => {
      const current = getCurrent(tracker, shell, args);

      if (current) {
        const { context, content } = current;
        return NotebookActions.run(
          content,
          context.sessionContext,
          sessionDialogs,
          translator
        );
      }
    },
    isEnabled
  });
  commands.addCommand(CommandIDs.runAndInsert, {
    label: args => {
      const current = getCurrent(tracker, shell, { ...args, activate: false });
      return trans._n(
        'Run Selected Cell and Insert Below',
        'Run Selected Cells and Insert Below',
        current?.content.selectedCells.length ?? 1
      );
    },
    execute: args => {
      const current = getCurrent(tracker, shell, args);

      if (current) {
        const { context, content } = current;
        return NotebookActions.runAndInsert(
          content,
          context.sessionContext,
          sessionDialogs,
          translator
        );
      }
    },
    isEnabled
  });
  commands.addCommand(CommandIDs.runAll, {
    label: trans.__('Run All Cells'),
    caption: trans.__('Run all cells'),
    execute: args => {
      const current = getCurrent(tracker, shell, args);

      if (current) {
        const { context, content } = current;
        return NotebookActions.runAll(
          content,
          context.sessionContext,
          sessionDialogs,
          translator
        );
      }
    },
    isEnabled
  });
  commands.addCommand(CommandIDs.runAllAbove, {
    label: trans.__('Run All Above Selected Cell'),
    execute: args => {
      const current = getCurrent(tracker, shell, args);

      if (current) {
        const { context, content } = current;
        return NotebookActions.runAllAbove(
          content,
          context.sessionContext,
          sessionDialogs,
          translator
        );
      }
    },
    isEnabled: () => {
      // Can't run above if there are multiple cells selected,
      // or if we are at the top of the notebook.
      return (
        isEnabledAndSingleSelected() &&
        tracker.currentWidget!.content.activeCellIndex !== 0
      );
    }
  });
  commands.addCommand(CommandIDs.runAllBelow, {
    label: trans.__('Run Selected Cell and All Below'),
    execute: args => {
      const current = getCurrent(tracker, shell, args);

      if (current) {
        const { context, content } = current;
        return NotebookActions.runAllBelow(
          content,
          context.sessionContext,
          sessionDialogs,
          translator
        );
      }
    },
    isEnabled: () => {
      // Can't run below if there are multiple cells selected,
      // or if we are at the bottom of the notebook.
      return (
        isEnabledAndSingleSelected() &&
        tracker.currentWidget!.content.activeCellIndex !==
          tracker.currentWidget!.content.widgets.length - 1
      );
    }
  });
  commands.addCommand(CommandIDs.renderAllMarkdown, {
    label: trans.__('Render All Markdown Cells'),
    execute: args => {
      const current = getCurrent(tracker, shell, args);
      if (current) {
        const { content } = current;
        return NotebookActions.renderAllMarkdown(content);
      }
    },
    isEnabled
  });
  commands.addCommand(CommandIDs.restart, {
    label: trans.__('Restart Kernel…'),
    caption: trans.__('Restart the kernel'),
    execute: args => {
      const current = getCurrent(tracker, shell, args);

      if (current) {
        return sessionDialogs.restart(current.sessionContext);
      }
    },
    isEnabled: args => (args.toolbar ? true : isEnabled()),
    icon: args => (args.toolbar ? refreshIcon : undefined)
  });
  commands.addCommand(CommandIDs.shutdown, {
    label: trans.__('Shut Down Kernel'),
    execute: args => {
      const current = getCurrent(tracker, shell, args);

      if (!current) {
        return;
      }

      return current.context.sessionContext.shutdown();
    },
    isEnabled
  });
  commands.addCommand(CommandIDs.closeAndShutdown, {
    label: trans.__('Close and Shut Down Notebook'),
    execute: args => {
      const current = getCurrent(tracker, shell, args);

      if (!current) {
        return;
      }

      const fileName = current.title.label;

      return showDialog({
        title: trans.__('Shut down the notebook?'),
        body: trans.__('Are you sure you want to close "%1"?', fileName),
        buttons: [Dialog.cancelButton(), Dialog.warnButton()]
      }).then(result => {
        if (result.button.accept) {
          return commands
            .execute(CommandIDs.shutdown, { activate: false })
            .then(() => {
              current.dispose();
            });
        }
      });
    },
    isEnabled
  });
  commands.addCommand(CommandIDs.trust, {
    label: () => trans.__('Trust Notebook'),
    execute: args => {
      const current = getCurrent(tracker, shell, args);
      if (current) {
        const { context, content } = current;
        return NotebookActions.trust(content).then(() => context.save());
      }
    },
    isEnabled
  });
  commands.addCommand(CommandIDs.restartClear, {
    label: trans.__('Restart Kernel and Clear Outputs of All Cells…'),
    caption: trans.__('Restart the kernel and clear all outputs of all cells'),
    execute: async () => {
      const restarted: boolean = await commands.execute(CommandIDs.restart, {
        activate: false
      });
      if (restarted) {
        await commands.execute(CommandIDs.clearAllOutputs);
      }
    },
    isEnabled
  });
  commands.addCommand(CommandIDs.restartAndRunToSelected, {
    label: trans.__('Restart Kernel and Run up to Selected Cell…'),
    execute: async () => {
      const restarted: boolean = await commands.execute(CommandIDs.restart, {
        activate: false
      });
      if (restarted) {
        const executed: boolean = await commands.execute(
          CommandIDs.runAllAbove,
          { activate: false }
        );
        if (executed) {
          return commands.execute(CommandIDs.run);
        }
      }
    },
    isEnabled: isEnabledAndSingleSelected
  });
  commands.addCommand(CommandIDs.restartRunAll, {
    label: trans.__('Restart Kernel and Run All Cells…'),
    caption: trans.__('Restart the kernel and run all cells'),
    execute: async () => {
      const restarted: boolean = await commands.execute(CommandIDs.restart, {
        activate: false
      });
      if (restarted) {
        await commands.execute(CommandIDs.runAll);
      }
    },
    isEnabled: args => (args.toolbar ? true : isEnabled()),
    icon: args => (args.toolbar ? fastForwardIcon : undefined)
  });
  commands.addCommand(CommandIDs.clearAllOutputs, {
    label: trans.__('Clear Outputs of All Cells'),
    caption: trans.__('Clear all outputs of all cells'),
    execute: args => {
      const current = getCurrent(tracker, shell, args);

      if (current) {
        return NotebookActions.clearAllOutputs(current.content);
      }
    },
    isEnabled
  });
  commands.addCommand(CommandIDs.clearOutputs, {
    label: trans.__('Clear Cell Output'),
    caption: trans.__('Clear outputs for the selected cells'),
    execute: args => {
      const current = getCurrent(tracker, shell, args);

      if (current) {
        return NotebookActions.clearOutputs(current.content);
      }
    },
    isEnabled
  });
  commands.addCommand(CommandIDs.interrupt, {
    label: trans.__('Interrupt Kernel'),
    caption: trans.__('Interrupt the kernel'),
    execute: args => {
      const current = getCurrent(tracker, shell, args);

      if (!current) {
        return;
      }

      const kernel = current.context.sessionContext.session?.kernel;

      if (kernel) {
        return kernel.interrupt();
      }
    },
    isEnabled: args => (args.toolbar ? true : isEnabled()),
    icon: args => (args.toolbar ? stopIcon : undefined)
  });
  commands.addCommand(CommandIDs.toCode, {
    label: trans.__('Change to Code Cell Type'),
    execute: args => {
      const current = getCurrent(tracker, shell, args);

      if (current) {
        return NotebookActions.changeCellType(current.content, 'code');
      }
    },
    isEnabled
  });
  commands.addCommand(CommandIDs.toMarkdown, {
    label: trans.__('Change to Markdown Cell Type'),
    execute: args => {
      const current = getCurrent(tracker, shell, args);

      if (current) {
        return NotebookActions.changeCellType(current.content, 'markdown');
      }
    },
    isEnabled
  });
  commands.addCommand(CommandIDs.toRaw, {
    label: trans.__('Change to Raw Cell Type'),
    execute: args => {
      const current = getCurrent(tracker, shell, args);

      if (current) {
        return NotebookActions.changeCellType(current.content, 'raw');
      }
    },
    isEnabled
  });
  commands.addCommand(CommandIDs.cut, {
    label: args => {
      const current = getCurrent(tracker, shell, { ...args, activate: false });
      return trans._n(
        'Cut Cell',
        'Cut Cells',
        current?.content.selectedCells.length ?? 1
      );
    },
    caption: args => {
      const current = getCurrent(tracker, shell, { ...args, activate: false });
      return trans._n(
        'Cut this cell',
        'Cut these %1 cells',
        current?.content.selectedCells.length ?? 1
      );
    },
    execute: args => {
      const current = getCurrent(tracker, shell, args);

      if (current) {
        return NotebookActions.cut(current.content);
      }
    },
    icon: args => (args.toolbar ? cutIcon : undefined),
    isEnabled: args => (args.toolbar ? true : isEnabled())
  });
  commands.addCommand(CommandIDs.copy, {
    label: args => {
      const current = getCurrent(tracker, shell, { ...args, activate: false });
      return trans._n(
        'Copy Cell',
        'Copy Cells',
        current?.content.selectedCells.length ?? 1
      );
    },
    caption: args => {
      const current = getCurrent(tracker, shell, { ...args, activate: false });
      return trans._n(
        'Copy this cell',
        'Copy these %1 cells',
        current?.content.selectedCells.length ?? 1
      );
    },
    execute: args => {
      const current = getCurrent(tracker, shell, args);

      if (current) {
        return NotebookActions.copy(current.content);
      }
    },
    icon: args => (args.toolbar ? copyIcon : undefined),
    isEnabled: args => (args.toolbar ? true : isEnabled())
  });
  commands.addCommand(CommandIDs.pasteBelow, {
    label: args => {
      const current = getCurrent(tracker, shell, { ...args, activate: false });
      return trans._n(
        'Paste Cell Below',
        'Paste Cells Below',
        current?.content.selectedCells.length ?? 1
      );
    },
    caption: args => {
      const current = getCurrent(tracker, shell, { ...args, activate: false });
      return trans._n(
        'Paste this cell from the clipboard',
        'Paste these %1 cells from the clipboard',
        current?.content.selectedCells.length ?? 1
      );
    },
    execute: args => {
      const current = getCurrent(tracker, shell, args);

      if (current) {
        return NotebookActions.paste(current.content, 'below');
      }
    },
    icon: args => (args.toolbar ? pasteIcon : undefined),
    isEnabled: args => (args.toolbar ? true : isEnabled())
  });
  commands.addCommand(CommandIDs.pasteAbove, {
    label: args => {
      const current = getCurrent(tracker, shell, { ...args, activate: false });
      return trans._n(
        'Paste Cell Above',
        'Paste Cells Above',
        current?.content.selectedCells.length ?? 1
      );
    },
    caption: args => {
      const current = getCurrent(tracker, shell, { ...args, activate: false });
      return trans._n(
        'Paste this cell from the clipboard',
        'Paste these %1 cells from the clipboard',
        current?.content.selectedCells.length ?? 1
      );
    },
    execute: args => {
      const current = getCurrent(tracker, shell, args);

      if (current) {
        return NotebookActions.paste(current.content, 'above');
      }
    },
    isEnabled
  });
  commands.addCommand(CommandIDs.duplicateBelow, {
    label: args => {
      const current = getCurrent(tracker, shell, { ...args, activate: false });
      return trans._n(
        'Duplicate Cell Below',
        'Duplicate Cells Below',
        current?.content.selectedCells.length ?? 1
      );
    },
    caption: args => {
      const current = getCurrent(tracker, shell, { ...args, activate: false });
      return trans._n(
        'Create a duplicate of this cell below',
        'Create duplicates of %1 cells below',
        current?.content.selectedCells.length ?? 1
      );
    },
    execute: args => {
      const current = getCurrent(tracker, shell, args);

      if (current) {
        NotebookActions.duplicate(current.content, 'belowSelected');
      }
    },
    icon: args => (args.toolbar ? duplicateIcon : undefined),
    isEnabled: args => (args.toolbar ? true : isEnabled())
  });
  commands.addCommand(CommandIDs.pasteAndReplace, {
    label: args => {
      const current = getCurrent(tracker, shell, { ...args, activate: false });
      return trans._n(
        'Paste Cell and Replace',
        'Paste Cells and Replace',
        current?.content.selectedCells.length ?? 1
      );
    },
    execute: args => {
      const current = getCurrent(tracker, shell, args);

      if (current) {
        return NotebookActions.paste(current.content, 'replace');
      }
    },
    isEnabled
  });
  commands.addCommand(CommandIDs.deleteCell, {
    label: args => {
      const current = getCurrent(tracker, shell, { ...args, activate: false });
      return trans._n(
        'Delete Cell',
        'Delete Cells',
        current?.content.selectedCells.length ?? 1
      );
    },
    caption: args => {
      const current = getCurrent(tracker, shell, { ...args, activate: false });
      return trans._n(
        'Delete this cell',
        'Delete these %1 cells',
        current?.content.selectedCells.length ?? 1
      );
    },

    execute: args => {
      const current = getCurrent(tracker, shell, args);

      if (current) {
        return NotebookActions.deleteCells(current.content);
      }
    },
    isEnabled: args => (args.toolbar ? true : isEnabled())
  });
  commands.addCommand(CommandIDs.split, {
    label: trans.__('Split Cell'),
    execute: args => {
      const current = getCurrent(tracker, shell, args);

      if (current) {
        return NotebookActions.splitCell(current.content);
      }
    },
    isEnabled
  });
  commands.addCommand(CommandIDs.merge, {
    label: trans.__('Merge Selected Cells'),
    execute: args => {
      const current = getCurrent(tracker, shell, args);

      if (current) {
        return NotebookActions.mergeCells(current.content);
      }
    },
    isEnabled
  });
  commands.addCommand(CommandIDs.mergeAbove, {
    label: trans.__('Merge Cell Above'),
    execute: args => {
      const current = getCurrent(tracker, shell, args);

      if (current) {
        return NotebookActions.mergeCells(current.content, true);
      }
    },
    isEnabled
  });
  commands.addCommand(CommandIDs.mergeBelow, {
    label: trans.__('Merge Cell Below'),
    execute: args => {
      const current = getCurrent(tracker, shell, args);

      if (current) {
        return NotebookActions.mergeCells(current.content, false);
      }
    },
    isEnabled
  });
  commands.addCommand(CommandIDs.insertAbove, {
    label: trans.__('Insert Cell Above'),
    caption: trans.__('Insert a cell above'),
    execute: args => {
      const current = getCurrent(tracker, shell, args);

      if (current) {
        return NotebookActions.insertAbove(current.content);
      }
    },
    icon: args => (args.toolbar ? addAboveIcon : undefined),
    isEnabled: args => (args.toolbar ? true : isEnabled())
  });
  commands.addCommand(CommandIDs.insertBelow, {
    label: trans.__('Insert Cell Below'),
    caption: trans.__('Insert a cell below'),
    execute: args => {
      const current = getCurrent(tracker, shell, args);

      if (current) {
        return NotebookActions.insertBelow(current.content);
      }
    },
    icon: args => (args.toolbar ? addBelowIcon : undefined),
    isEnabled: args => (args.toolbar ? true : isEnabled())
  });
  commands.addCommand(CommandIDs.selectAbove, {
    label: trans.__('Select Cell Above'),
    execute: args => {
      const current = getCurrent(tracker, shell, args);

      if (current) {
        return NotebookActions.selectAbove(current.content);
      }
    },
    isEnabled
  });
  commands.addCommand(CommandIDs.selectBelow, {
    label: trans.__('Select Cell Below'),
    execute: args => {
      const current = getCurrent(tracker, shell, args);
      if (current) {
        return NotebookActions.selectBelow(current.content);
      }
    },
    isEnabled
  });
  commands.addCommand(CommandIDs.insertHeadingAbove, {
    label: trans.__('Insert Heading Above Current Heading'),
    execute: args => {
      const current = getCurrent(tracker, shell, args);

      if (current) {
        return NotebookActions.insertSameLevelHeadingAbove(current.content);
      }
    },
    isEnabled
  });
  commands.addCommand(CommandIDs.insertHeadingBelow, {
    label: trans.__('Insert Heading Below Current Heading'),
    execute: args => {
      const current = getCurrent(tracker, shell, args);

      if (current) {
        return NotebookActions.insertSameLevelHeadingBelow(current.content);
      }
    },
    isEnabled
  });
  commands.addCommand(CommandIDs.selectHeadingAboveOrCollapse, {
    label: trans.__('Select Heading Above or Collapse Heading'),
    execute: args => {
      const current = getCurrent(tracker, shell, args);

      if (current) {
        return NotebookActions.selectHeadingAboveOrCollapseHeading(
          current.content
        );
      }
    },
    isEnabled
  });
  commands.addCommand(CommandIDs.selectHeadingBelowOrExpand, {
    label: trans.__('Select Heading Below or Expand Heading'),
    execute: args => {
      const current = getCurrent(tracker, shell, args);

      if (current) {
        return NotebookActions.selectHeadingBelowOrExpandHeading(
          current.content
        );
      }
    },
    isEnabled
  });
  commands.addCommand(CommandIDs.extendAbove, {
    label: trans.__('Extend Selection Above'),
    execute: args => {
      const current = getCurrent(tracker, shell, args);

      if (current) {
        return NotebookActions.extendSelectionAbove(current.content);
      }
    },
    isEnabled
  });
  commands.addCommand(CommandIDs.extendTop, {
    label: trans.__('Extend Selection to Top'),
    execute: args => {
      const current = getCurrent(tracker, shell, args);

      if (current) {
        return NotebookActions.extendSelectionAbove(current.content, true);
      }
    },
    isEnabled
  });
  commands.addCommand(CommandIDs.extendBelow, {
    label: trans.__('Extend Selection Below'),
    execute: args => {
      const current = getCurrent(tracker, shell, args);

      if (current) {
        return NotebookActions.extendSelectionBelow(current.content);
      }
    },
    isEnabled
  });
  commands.addCommand(CommandIDs.extendBottom, {
    label: trans.__('Extend Selection to Bottom'),
    execute: args => {
      const current = getCurrent(tracker, shell, args);

      if (current) {
        return NotebookActions.extendSelectionBelow(current.content, true);
      }
    },
    isEnabled
  });
  commands.addCommand(CommandIDs.selectAll, {
    label: trans.__('Select All Cells'),
    execute: args => {
      const current = getCurrent(tracker, shell, args);

      if (current) {
        return NotebookActions.selectAll(current.content);
      }
    },
    isEnabled
  });
  commands.addCommand(CommandIDs.deselectAll, {
    label: trans.__('Deselect All Cells'),
    execute: args => {
      const current = getCurrent(tracker, shell, args);

      if (current) {
        return NotebookActions.deselectAll(current.content);
      }
    },
    isEnabled
  });
  commands.addCommand(CommandIDs.moveUp, {
    label: args => {
      const current = getCurrent(tracker, shell, { ...args, activate: false });
      return trans._n(
        'Move Cell Up',
        'Move Cells Up',
        current?.content.selectedCells.length ?? 1
      );
    },
    caption: args => {
      const current = getCurrent(tracker, shell, { ...args, activate: false });
      return trans._n(
        'Move this cell up',
        'Move these %1 cells up',
        current?.content.selectedCells.length ?? 1
      );
    },
    execute: args => {
      const current = getCurrent(tracker, shell, args);

      if (current) {
        NotebookActions.moveUp(current.content);
        Private.raiseSilentNotification(
          trans.__('Notebook cell shifted up successfully'),
          current.node
        );
      }
    },
    isEnabled: args => {
      const current = getCurrent(tracker, shell, { ...args, activate: false });
      if (!current) {
        return false;
      }
      return current.content.activeCellIndex >= 1;
    },
    icon: args => (args.toolbar ? moveUpIcon : undefined)
  });
  commands.addCommand(CommandIDs.moveDown, {
    label: args => {
      const current = getCurrent(tracker, shell, { ...args, activate: false });
      return trans._n(
        'Move Cell Down',
        'Move Cells Down',
        current?.content.selectedCells.length ?? 1
      );
    },
    caption: args => {
      const current = getCurrent(tracker, shell, { ...args, activate: false });
      return trans._n(
        'Move this cell down',
        'Move these %1 cells down',
        current?.content.selectedCells.length ?? 1
      );
    },
    execute: args => {
      const current = getCurrent(tracker, shell, args);

      if (current) {
        NotebookActions.moveDown(current.content);
        Private.raiseSilentNotification(
          trans.__('Notebook cell shifted down successfully'),
          current.node
        );
      }
    },
    isEnabled: args => {
      const current = getCurrent(tracker, shell, { ...args, activate: false });
      if (!current || !current.content.model) {
        return false;
      }

      const length = current.content.model.cells.length;
      return current.content.activeCellIndex < length - 1;
    },
    icon: args => (args.toolbar ? moveDownIcon : undefined)
  });
  commands.addCommand(CommandIDs.toggleAllLines, {
    label: trans.__('Show Line Numbers'),
    execute: args => {
      const current = getCurrent(tracker, shell, args);

      if (current) {
        return NotebookActions.toggleAllLineNumbers(current.content);
      }
    },
    isEnabled,
    isToggled: args => {
      const current = getCurrent(tracker, shell, { ...args, activate: false });
      if (current) {
        const config = current.content.editorConfig;
        return !!(
          config.code.lineNumbers &&
          config.markdown.lineNumbers &&
          config.raw.lineNumbers
        );
      } else {
        return false;
      }
    }
  });
  commands.addCommand(CommandIDs.commandMode, {
    label: trans.__('Enter Command Mode'),
    execute: args => {
      const current = getCurrent(tracker, shell, args);

      if (current) {
        current.content.mode = 'command';
      }
    },
    isEnabled
  });
  commands.addCommand(CommandIDs.editMode, {
    label: trans.__('Enter Edit Mode'),
    execute: args => {
      const current = getCurrent(tracker, shell, args);

      if (current) {
        current.content.mode = 'edit';
      }
    },
    isEnabled
  });
  commands.addCommand(CommandIDs.undoCellAction, {
    label: trans.__('Undo Cell Operation'),
    execute: args => {
      const current = getCurrent(tracker, shell, args);

      if (current) {
        return NotebookActions.undo(current.content);
      }
    },
    isEnabled
  });
  commands.addCommand(CommandIDs.redoCellAction, {
    label: trans.__('Redo Cell Operation'),
    execute: args => {
      const current = getCurrent(tracker, shell, args);

      if (current) {
        return NotebookActions.redo(current.content);
      }
    },
    isEnabled
  });
  commands.addCommand(CommandIDs.redo, {
    label: trans.__('Redo'),
    execute: args => {
      const current = getCurrent(tracker, shell, args);

      if (current) {
        const cell = current.content.activeCell;
        if (cell) {
          cell.inputHidden = false;
          return cell.editor?.redo();
        }
      }
    }
  });
  commands.addCommand(CommandIDs.undo, {
    label: trans.__('Undo'),
    execute: args => {
      const current = getCurrent(tracker, shell, args);

      if (current) {
        const cell = current.content.activeCell;
        if (cell) {
          cell.inputHidden = false;
          return cell.editor?.undo();
        }
      }
    }
  });
  commands.addCommand(CommandIDs.changeKernel, {
    label: trans.__('Change Kernel…'),
    execute: args => {
      const current = getCurrent(tracker, shell, args);

      if (current) {
        return sessionDialogs.selectKernel(current.context.sessionContext);
      }
    },
    isEnabled
  });
  commands.addCommand(CommandIDs.getKernel, {
    label: trans.__('Get Kernel'),
    execute: args => {
      const current = getCurrent(tracker, shell, { activate: false, ...args });

      if (current) {
        return current.sessionContext.session?.kernel;
      }
    },
    isEnabled
  });
  commands.addCommand(CommandIDs.reconnectToKernel, {
    label: trans.__('Reconnect to Kernel'),
    execute: args => {
      const current = getCurrent(tracker, shell, args);

      if (!current) {
        return;
      }

      const kernel = current.context.sessionContext.session?.kernel;

      if (kernel) {
        return kernel.reconnect();
      }
    },
    isEnabled
  });
  commands.addCommand(CommandIDs.markdown1, {
    label: trans.__('Change to Heading 1'),
    execute: args => {
      const current = getCurrent(tracker, shell, args);

      if (current) {
        return NotebookActions.setMarkdownHeader(current.content, 1);
      }
    },
    isEnabled
  });
  commands.addCommand(CommandIDs.markdown2, {
    label: trans.__('Change to Heading 2'),
    execute: args => {
      const current = getCurrent(tracker, shell, args);

      if (current) {
        return NotebookActions.setMarkdownHeader(current.content, 2);
      }
    },
    isEnabled
  });
  commands.addCommand(CommandIDs.markdown3, {
    label: trans.__('Change to Heading 3'),
    execute: args => {
      const current = getCurrent(tracker, shell, args);

      if (current) {
        return NotebookActions.setMarkdownHeader(current.content, 3);
      }
    },
    isEnabled
  });
  commands.addCommand(CommandIDs.markdown4, {
    label: trans.__('Change to Heading 4'),
    execute: args => {
      const current = getCurrent(tracker, shell, args);

      if (current) {
        return NotebookActions.setMarkdownHeader(current.content, 4);
      }
    },
    isEnabled
  });
  commands.addCommand(CommandIDs.markdown5, {
    label: trans.__('Change to Heading 5'),
    execute: args => {
      const current = getCurrent(tracker, shell, args);

      if (current) {
        return NotebookActions.setMarkdownHeader(current.content, 5);
      }
    },
    isEnabled
  });
  commands.addCommand(CommandIDs.markdown6, {
    label: trans.__('Change to Heading 6'),
    execute: args => {
      const current = getCurrent(tracker, shell, args);

      if (current) {
        return NotebookActions.setMarkdownHeader(current.content, 6);
      }
    },
    isEnabled
  });
  commands.addCommand(CommandIDs.hideCode, {
    label: trans.__('Collapse Selected Code'),
    execute: args => {
      const current = getCurrent(tracker, shell, args);

      if (current) {
        return NotebookActions.hideCode(current.content);
      }
    },
    isEnabled
  });
  commands.addCommand(CommandIDs.showCode, {
    label: trans.__('Expand Selected Code'),
    execute: args => {
      const current = getCurrent(tracker, shell, args);

      if (current) {
        return NotebookActions.showCode(current.content);
      }
    },
    isEnabled
  });
  commands.addCommand(CommandIDs.hideAllCode, {
    label: trans.__('Collapse All Code'),
    execute: args => {
      const current = getCurrent(tracker, shell, args);

      if (current) {
        return NotebookActions.hideAllCode(current.content);
      }
    },
    isEnabled
  });
  commands.addCommand(CommandIDs.showAllCode, {
    label: trans.__('Expand All Code'),
    execute: args => {
      const current = getCurrent(tracker, shell, args);

      if (current) {
        return NotebookActions.showAllCode(current.content);
      }
    },
    isEnabled
  });
  commands.addCommand(CommandIDs.hideOutput, {
    label: trans.__('Collapse Selected Outputs'),
    execute: args => {
      const current = getCurrent(tracker, shell, args);

      if (current) {
        return NotebookActions.hideOutput(current.content);
      }
    },
    isEnabled
  });
  commands.addCommand(CommandIDs.showOutput, {
    label: trans.__('Expand Selected Outputs'),
    execute: args => {
      const current = getCurrent(tracker, shell, args);

      if (current) {
        return NotebookActions.showOutput(current.content);
      }
    },
    isEnabled
  });
  commands.addCommand(CommandIDs.hideAllOutputs, {
    label: trans.__('Collapse All Outputs'),
    execute: args => {
      const current = getCurrent(tracker, shell, args);

      if (current) {
        return NotebookActions.hideAllOutputs(current.content);
      }
    },
    isEnabled
  });

  commands.addCommand(CommandIDs.toggleRenderSideBySideCurrentNotebook, {
    label: trans.__('Render Side-by-Side'),
    execute: args => {
      const current = getCurrent(tracker, shell, args);
      if (current) {
        if (current.content.renderingLayout === 'side-by-side') {
          return NotebookActions.renderDefault(current.content);
        }
        return NotebookActions.renderSideBySide(current.content);
      }
    },
    isEnabled,
    isToggled: args => {
      const current = getCurrent(tracker, shell, { ...args, activate: false });
      if (current) {
        return current.content.renderingLayout === 'side-by-side';
      } else {
        return false;
      }
    }
  });

  commands.addCommand(CommandIDs.showAllOutputs, {
    label: trans.__('Expand All Outputs'),
    execute: args => {
      const current = getCurrent(tracker, shell, args);

      if (current) {
        return NotebookActions.showAllOutputs(current.content);
      }
    },
    isEnabled
  });
  commands.addCommand(CommandIDs.enableOutputScrolling, {
    label: trans.__('Enable Scrolling for Outputs'),
    execute: args => {
      const current = getCurrent(tracker, shell, args);

      if (current) {
        return NotebookActions.enableOutputScrolling(current.content);
      }
    },
    isEnabled
  });
  commands.addCommand(CommandIDs.disableOutputScrolling, {
    label: trans.__('Disable Scrolling for Outputs'),
    execute: args => {
      const current = getCurrent(tracker, shell, args);

      if (current) {
        return NotebookActions.disableOutputScrolling(current.content);
      }
    },
    isEnabled
  });
  commands.addCommand(CommandIDs.selectLastRunCell, {
    label: trans.__('Select current running or last run cell'),
    execute: args => {
      const current = getCurrent(tracker, shell, args);

      if (current) {
        return NotebookActions.selectLastRunCell(current.content);
      }
    },
    isEnabled
  });
  commands.addCommand(CommandIDs.replaceSelection, {
    label: trans.__('Replace Selection in Notebook Cell'),
    execute: args => {
      const current = getCurrent(tracker, shell, args);
      const text: string = (args['text'] as string) || '';
      if (current) {
        return NotebookActions.replaceSelection(current.content, text);
      }
    },
    isEnabled
  });

  commands.addCommand(CommandIDs.toggleCollapseCmd, {
    label: trans.__('Toggle Collapse Notebook Heading'),
    execute: args => {
      const current = getCurrent(tracker, shell, args);
      if (current) {
        return NotebookActions.toggleCurrentHeadingCollapse(current.content);
      }
    },
    isEnabled: isEnabledAndHeadingSelected
  });
  commands.addCommand(CommandIDs.collapseAllCmd, {
    label: trans.__('Collapse All Headings'),
    execute: args => {
      const current = getCurrent(tracker, shell, args);
      if (current) {
        return NotebookActions.collapseAllHeadings(current.content);
      }
    }
  });
  commands.addCommand(CommandIDs.expandAllCmd, {
    label: trans.__('Expand All Headings'),
    execute: args => {
      const current = getCurrent(tracker, shell, args);
      if (current) {
        return NotebookActions.expandAllHeadings(current.content);
      }
    }
  });

  commands.addCommand(CommandIDs.tocRunCells, {
    label: trans.__('Select and Run Cell(s) for this Heading'),
    execute: args => {
      const current = getCurrent(tracker, shell, { activate: false, ...args });
      if (current === null) {
        return;
      }

      const activeCell = current.content.activeCell;
      let lastIndex = current.content.activeCellIndex;

      if (activeCell instanceof MarkdownCell) {
        const cells = current.content.widgets;
        const level = activeCell.headingInfo.level;
        for (
          let i = current.content.activeCellIndex + 1;
          i < cells.length;
          i++
        ) {
          const cell = cells[i];
          if (
            cell instanceof MarkdownCell &&
            // cell.headingInfo.level === -1 if no heading
            cell.headingInfo.level >= 0 &&
            cell.headingInfo.level <= level
          ) {
            break;
          }
          lastIndex = i;
        }
      }

      current.content.extendContiguousSelectionTo(lastIndex);

      NotebookActions.run(
        current.content,
        current.sessionContext,
        sessionDialogs,
        translator
      );
    }
  });

  // !!! DATAFLOW NOTEBOOK CHANGE !!!
  commands.addCommand(CommandIDs.tagCell, {
    label: trans.__('Tag Cell'),
    execute: args => {
      const cell = tracker.currentWidget?.content.activeCell as CodeCell;

      if (cell == null) {
        return;
      }

      const inputArea = cell.inputArea as DataflowInputArea;
      const value = prompt('Tag this cell please:', '');
      inputArea.addTag(value);
    }
  });
  // !!! END DATAFLOW NOTEBOOK CHANGE !!!
}

/**
 * Populate the application's command palette with notebook commands.
 */
function populatePalette(
  palette: ICommandPalette,
  translator: ITranslator
): void {
  const trans = translator.load('jupyterlab');
  let category = trans.__('Notebook Operations');

  [
    CommandIDs.interrupt,
    CommandIDs.restart,
    CommandIDs.restartClear,
    CommandIDs.restartRunAll,
    CommandIDs.runAll,
    CommandIDs.renderAllMarkdown,
    CommandIDs.runAllAbove,
    CommandIDs.runAllBelow,
    CommandIDs.restartAndRunToSelected,
    CommandIDs.selectAll,
    CommandIDs.deselectAll,
    CommandIDs.clearAllOutputs,
    CommandIDs.toggleAllLines,
    CommandIDs.editMode,
    CommandIDs.commandMode,
    CommandIDs.changeKernel,
    CommandIDs.reconnectToKernel,
    CommandIDs.createConsole,
    CommandIDs.closeAndShutdown,
    CommandIDs.trust,
    CommandIDs.toggleCollapseCmd,
    CommandIDs.collapseAllCmd,
    CommandIDs.expandAllCmd
  ].forEach(command => {
    palette.addItem({ command, category });
  });

  palette.addItem({
    command: CommandIDs.createNew,
    category,
    args: { isPalette: true }
  });

  category = trans.__('Notebook Cell Operations');
  [
    CommandIDs.run,
    CommandIDs.runAndAdvance,
    CommandIDs.runAndInsert,
    CommandIDs.runInConsole,
    CommandIDs.clearOutputs,
    CommandIDs.toCode,
    CommandIDs.toMarkdown,
    CommandIDs.toRaw,
    CommandIDs.cut,
    CommandIDs.copy,
    CommandIDs.pasteBelow,
    CommandIDs.pasteAbove,
    CommandIDs.pasteAndReplace,
    CommandIDs.deleteCell,
    CommandIDs.split,
    CommandIDs.merge,
    CommandIDs.mergeAbove,
    CommandIDs.mergeBelow,
    CommandIDs.insertAbove,
    CommandIDs.insertBelow,
    CommandIDs.selectAbove,
    CommandIDs.selectBelow,
    CommandIDs.selectHeadingAboveOrCollapse,
    CommandIDs.selectHeadingBelowOrExpand,
    CommandIDs.insertHeadingAbove,
    CommandIDs.insertHeadingBelow,
    CommandIDs.extendAbove,
    CommandIDs.extendTop,
    CommandIDs.extendBelow,
    CommandIDs.extendBottom,
    CommandIDs.moveDown,
    CommandIDs.moveUp,
    CommandIDs.undoCellAction,
    CommandIDs.redoCellAction,
    CommandIDs.markdown1,
    CommandIDs.markdown2,
    CommandIDs.markdown3,
    CommandIDs.markdown4,
    CommandIDs.markdown5,
    CommandIDs.markdown6,
    CommandIDs.hideCode,
    CommandIDs.showCode,
    CommandIDs.hideAllCode,
    CommandIDs.showAllCode,
    CommandIDs.hideOutput,
    CommandIDs.showOutput,
    CommandIDs.hideAllOutputs,
    CommandIDs.showAllOutputs,
    CommandIDs.toggleRenderSideBySideCurrentNotebook,
    CommandIDs.setSideBySideRatio,
    CommandIDs.enableOutputScrolling,
    CommandIDs.disableOutputScrolling
  ].forEach(command => {
    palette.addItem({ command, category });
  });
}

/**
 * Populates the application menus for the notebook.
 */
function populateMenus(mainMenu: IMainMenu, isEnabled: () => boolean): void {
  // Add undo/redo hooks to the edit menu.
  mainMenu.editMenu.undoers.redo.add({
    id: CommandIDs.redo,
    isEnabled
  });
  mainMenu.editMenu.undoers.undo.add({
    id: CommandIDs.undo,
    isEnabled
  });

  // Add a clearer to the edit menu
  mainMenu.editMenu.clearers.clearAll.add({
    id: CommandIDs.clearAllOutputs,
    isEnabled
  });
  mainMenu.editMenu.clearers.clearCurrent.add({
    id: CommandIDs.clearOutputs,
    isEnabled
  });

  // Add a console creator the the Kernel menu
  mainMenu.fileMenu.consoleCreators.add({
    id: CommandIDs.createConsole,
    isEnabled
  });

  // Add a close and shutdown command to the file menu.
  mainMenu.fileMenu.closeAndCleaners.add({
    id: CommandIDs.closeAndShutdown,
    isEnabled
  });

  // Add a kernel user to the Kernel menu
  mainMenu.kernelMenu.kernelUsers.changeKernel.add({
    id: CommandIDs.changeKernel,
    isEnabled
  });
  mainMenu.kernelMenu.kernelUsers.clearWidget.add({
    id: CommandIDs.clearAllOutputs,
    isEnabled
  });
  mainMenu.kernelMenu.kernelUsers.interruptKernel.add({
    id: CommandIDs.interrupt,
    isEnabled
  });
  mainMenu.kernelMenu.kernelUsers.reconnectToKernel.add({
    id: CommandIDs.reconnectToKernel,
    isEnabled
  });
  mainMenu.kernelMenu.kernelUsers.restartKernel.add({
    id: CommandIDs.restart,
    isEnabled
  });
  mainMenu.kernelMenu.kernelUsers.shutdownKernel.add({
    id: CommandIDs.shutdown,
    isEnabled
  });

  // Add an IEditorViewer to the application view menu
  mainMenu.viewMenu.editorViewers.toggleLineNumbers.add({
    id: CommandIDs.toggleAllLines,
    isEnabled
  });

  // Add an ICodeRunner to the application run menu
  mainMenu.runMenu.codeRunners.restart.add({
    id: CommandIDs.restart,
    isEnabled
  });
  mainMenu.runMenu.codeRunners.run.add({
    id: CommandIDs.runAndAdvance,
    isEnabled
  });
  mainMenu.runMenu.codeRunners.runAll.add({ id: CommandIDs.runAll, isEnabled });

  // Add kernel information to the application help menu.
  mainMenu.helpMenu.getKernel.add({
    id: CommandIDs.getKernel,
    isEnabled
  });
}

/**
 * A namespace for module private functionality.
 */
namespace Private {
  /**
   * Create a console connected with a notebook kernel
   *
   * @param commands Commands registry
   * @param widget Notebook panel
   * @param activate Should the console be activated
   */
  export function createConsole(
    commands: CommandRegistry,
    widget: NotebookPanel,
    activate?: boolean
  ): Promise<void> {
    const options = {
      path: widget.context.path,
      preferredLanguage: widget.context.model.defaultKernelLanguage,
      activate: activate,
      ref: widget.id,
      insertMode: 'split-bottom',
      type: 'Linked Console'
    };

    return commands.execute('console:create', options);
  }

  /**
   * Whether there is an active notebook.
   */
  export function isEnabled(
    shell: JupyterFrontEnd.IShell,
    tracker: INotebookTracker
  ): boolean {
    return (
      tracker.currentWidget !== null &&
      tracker.currentWidget === shell.currentWidget
    );
  }

  /**
   * Whether there is an notebook active, with a single selected cell.
   */
  export function isEnabledAndSingleSelected(
    shell: JupyterFrontEnd.IShell,
    tracker: INotebookTracker
  ): boolean {
    if (!Private.isEnabled(shell, tracker)) {
      return false;
    }
    const { content } = tracker.currentWidget!;
    const index = content.activeCellIndex;
    // If there are selections that are not the active cell,
    // this command is confusing, so disable it.
    for (let i = 0; i < content.widgets.length; ++i) {
      if (content.isSelected(content.widgets[i]) && i !== index) {
        return false;
      }
    }
    return true;
  }

  /**
   * Whether there is an notebook active, with a single selected cell.
   */
  export function isEnabledAndHeadingSelected(
    shell: JupyterFrontEnd.IShell,
    tracker: INotebookTracker
  ): boolean {
    if (!Private.isEnabled(shell, tracker)) {
      return false;
    }
    const { content } = tracker.currentWidget!;
    const index = content.activeCellIndex;
    if (!(content.activeCell instanceof MarkdownCell)) {
      return false;
    }
    // If there are selections that are not the active cell,
    // this command is confusing, so disable it.
    for (let i = 0; i < content.widgets.length; ++i) {
      if (content.isSelected(content.widgets[i]) && i !== index) {
        return false;
      }
    }
    return true;
  }

  /**
   * The default Export To ... formats and their human readable labels.
   */
  export function getFormatLabels(translator: ITranslator): {
    [k: string]: string;
  } {
    translator = translator || nullTranslator;
    const trans = translator.load('jupyterlab');
    return {
      html: trans.__('HTML'),
      latex: trans.__('LaTeX'),
      markdown: trans.__('Markdown'),
      pdf: trans.__('PDF'),
      rst: trans.__('ReStructured Text'),
      script: trans.__('Executable Script'),
      slides: trans.__('Reveal.js Slides')
    };
  }

  /**
   * Raises a silent notification that is read by screen readers
   *
   * FIXME: Once a notificatiom API is introduced (https://github.com/jupyterlab/jupyterlab/issues/689),
   * this can be refactored to use the same.
   *
   * More discussion at https://github.com/jupyterlab/jupyterlab/pull/9031#issuecomment-773541469
   *
   *
   * @param message Message to be relayed to screen readers
   * @param notebookNode DOM node to which the notification container is attached
   */
  export function raiseSilentNotification(
    message: string,
    notebookNode: HTMLElement
  ): void {
    const hiddenAlertContainerId = `sr-message-container-${notebookNode.id}`;

    const hiddenAlertContainer =
      document.getElementById(hiddenAlertContainerId) ||
      document.createElement('div');

    // If the container is not available, append the newly created container
    // to the current notebook panel and set related properties
    if (hiddenAlertContainer.getAttribute('id') !== hiddenAlertContainerId) {
      hiddenAlertContainer.classList.add('sr-only');
      hiddenAlertContainer.setAttribute('id', hiddenAlertContainerId);
      hiddenAlertContainer.setAttribute('role', 'alert');
      hiddenAlertContainer.hidden = true;
      notebookNode.appendChild(hiddenAlertContainer);
    }

    // Insert/Update alert container with the notification message
    hiddenAlertContainer.innerText = message;
  }

  /**
   * A widget hosting a cloned output area.
   */
  export class ClonedOutputArea extends Panel {
    constructor(options: ClonedOutputArea.IOptions) {
      super();
      const trans = (options.translator || nullTranslator).load('jupyterlab');
      this._notebook = options.notebook;
      this._index = options.index !== undefined ? options.index : -1;
      this._cell = options.cell || null;
      this.id = `LinkedOutputView-${UUID.uuid4()}`;
      this.title.label = 'Output View';
      this.title.icon = notebookIcon;
      this.title.caption = this._notebook.title.label
        ? trans.__('For Notebook: %1', this._notebook.title.label)
        : trans.__('For Notebook:');
      this.addClass('jp-LinkedOutputView');

      // Wait for the notebook to be loaded before
      // cloning the output area.
      void this._notebook.context.ready.then(() => {
        if (!this._cell) {
          this._cell = this._notebook.content.widgets[this._index] as CodeCell;
        }
        if (!this._cell || this._cell.model.type !== 'code') {
          this.dispose();
          return;
        }
        const clone = this._cell.cloneOutputArea();
        this.addWidget(clone);
      });
    }

    /**
     * The index of the cell in the notebook.
     */
    get index(): number {
      return this._cell
        ? ArrayExt.findFirstIndex(
            this._notebook.content.widgets,
            c => c === this._cell
          )
        : this._index;
    }

    /**
     * The path of the notebook for the cloned output area.
     */
    get path(): string {
      return this._notebook.context.path;
    }

    private _notebook: NotebookPanel;
    private _index: number;
    private _cell: CodeCell | null = null;
  }

  /**
   * ClonedOutputArea statics.
   */
  export namespace ClonedOutputArea {
    export interface IOptions {
      /**
       * The notebook associated with the cloned output area.
       */
      notebook: NotebookPanel;

      /**
       * The cell for which to clone the output area.
       */
      cell?: CodeCell;

      /**
       * If the cell is not available, provide the index
       * of the cell for when the notebook is loaded.
       */
      index?: number;

      /**
       * If the cell is not available, provide the index
       * of the cell for when the notebook is loaded.
       */
      translator?: ITranslator;
    }
  }
}<|MERGE_RESOLUTION|>--- conflicted
+++ resolved
@@ -94,11 +94,8 @@
 import { IChangedArgs, PageConfig } from '@jupyterlab/coreutils';
 import { DataflowInputArea } from '@dfnotebook/dfcells';
 
-<<<<<<< HEAD
 import { cellExecutor } from './cellexecutor';
-=======
 import { CellBarExtension } from '@jupyterlab/cell-toolbar';
->>>>>>> 22bf49b0
 
 /**
  * The command IDs used by the notebook plugin.
