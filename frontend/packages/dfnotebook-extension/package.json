{
  "name": "@dfnotebook/dfnotebook-extension",
  "version": "0.4.0-a.0",
  "description": "A JupyterLab interface to support dataflow notebooks",
  "keywords": [
    "jupyter",
    "jupyterlab",
    "jupyterlab-extension"
  ],
  "homepage": "https://github.com/dataflownb/dfnotebook-extension",
  "bugs": {
    "url": "https://github.com/dataflownb/dfnotebook-extension/issues"
  },
  "repository": {
    "type": "git",
    "url": "https://github.com/dataflownb/dfnotebook-extension.git"
  },
  "license": "BSD-3-Clause",
  "author": {
    "name": "Dataflow Notebook Development Team",
    "email": "dataflownb@users.noreply.github.com"
  },
  "sideEffects": [
    "style/**/*",
    "style/index.js"
  ],
  "main": "lib/index.js",
  "types": "lib/index.d.ts",
  "style": "style/index.css",
  "directories": {
    "lib": "lib/"
  },
  "files": [
    "lib/**/*.d.ts",
    "lib/**/*.js.map",
    "lib/**/*.js",
    "schema/*.json",
    "style/*.css",
    "style/index.js",
    "src/**/*.{ts,tsx}"
  ],
  "scripts": {
    "build": "jlpm build:lib && jlpm build:labextension:dev",
    "build:dev": "jlpm build:labextension:dev",
    "build:labextension": "jupyter labextension build .",
    "build:labextension:dev": "jupyter labextension build --development True .",
    "build:lib": "tsc --sourceMap",
    "build:lib:prod": "tsc",
    "build:prod": "jlpm clean && jlpm build:lib:prod && jlpm build:labextension",
    "clean": "jlpm clean:lib",
    "clean:all": "jlpm clean:lib && jlpm clean:labextension && jlpm clean:lintcache",
    "clean:labextension": "rimraf dfnotebook/labextension dfnotebook/_version.py",
    "clean:lib": "rimraf lib tsconfig.tsbuildinfo",
    "clean:lintcache": "rimraf .eslintcache .stylelintcache",
    "develop": "jupyter labextension develop --overwrite .",
    "eslint": "jlpm eslint:check --fix",
    "eslint:check": "eslint . --cache --ext .ts,.tsx",
    "install:extension": "jlpm build",
    "lint": "jlpm stylelint && jlpm prettier && jlpm eslint",
    "lint:check": "jlpm stylelint:check && jlpm prettier:check && jlpm eslint:check",
    "prettier": "jlpm prettier:base --write --list-different",
    "prettier:base": "prettier \"**/*{.ts,.tsx,.js,.jsx,.css,.json,.md}\"",
    "prettier:check": "jlpm prettier:base --check",
    "stylelint": "jlpm stylelint:check --fix",
    "stylelint:check": "stylelint --cache \"style/**/*.css\"",
    "watch": "run-p watch:src watch:labextension",
    "watch:labextension": "jupyter labextension watch .",
    "watch:src": "tsc -w --sourceMap"
  },
  "prettier": {
    "arrowParens": "avoid",
    "endOfLine": "auto",
    "singleQuote": true,
    "trailingComma": "none",
    "overrides": [
      {
        "files": "package.json",
        "options": {
          "tabWidth": 4
        }
      }
    ]
  },
  "eslintConfig": {
    "parser": "@typescript-eslint/parser",
    "parserOptions": {
      "project": "tsconfig.json",
      "sourceType": "module"
    },
    "plugins": [
      "@typescript-eslint"
    ],
    "extends": [
      "eslint:recommended",
      "plugin:@typescript-eslint/eslint-recommended",
      "plugin:@typescript-eslint/recommended",
      "plugin:prettier/recommended"
    ],
    "rules": {
      "curly": [
        "error",
        "all"
      ],
      "eqeqeq": "error",
      "prefer-arrow-callback": "error",
      "@typescript-eslint/naming-convention": [
        "error",
        {
          "selector": "interface",
          "format": [
            "PascalCase"
          ],
          "custom": {
            "regex": "^I[A-Z]",
            "match": true
          }
        }
      ],
      "@typescript-eslint/no-explicit-any": "off",
      "@typescript-eslint/no-namespace": "off",
      "@typescript-eslint/no-unused-vars": [
        "warn",
        {
          "args": "none"
        }
      ],
      "@typescript-eslint/no-use-before-define": "off",
      "@typescript-eslint/quotes": [
        "error",
        "single",
        {
          "avoidEscape": true,
          "allowTemplateLiterals": false
        }
      ]
    }
  },
  "eslintIgnore": [
    "node_modules",
    "dist",
    "coverage",
    "**/*.d.ts"
  ],
  "stylelint": {
    "extends": [
      "stylelint-config-recommended",
      "stylelint-config-standard",
      "stylelint-prettier/recommended"
    ],
    "plugins": [
      "stylelint-csstree-validator"
    ],
    "rules": {
      "csstree/validator": true,
      "property-no-vendor-prefix": null,
      "selector-class-pattern": "^([a-z][A-z\\d]*)(-[A-z\\d]+)*$",
      "selector-no-vendor-prefix": null,
      "value-no-vendor-prefix": null
    }
  },
  "dependencies": {
    "@dfnotebook/dfcells": ">0.4.0-a",
    "@dfnotebook/dfnotebook": ">0.4.0-a",
    "@jupyterlab/application": "^4.2.1",
    "@jupyterlab/apputils": "^4.3.1",
    "@jupyterlab/cell-toolbar": "^4.2.1",
    "@jupyterlab/cells": "^4.2.1",
    "@jupyterlab/codeeditor": "^4.2.1",
    "@jupyterlab/coreutils": "^6.2.1",
    "@jupyterlab/docmanager": "^4.2.1",
    "@jupyterlab/docmanager-extension": "^4.2.1",
    "@jupyterlab/docregistry": "^4.2.1",
    "@jupyterlab/filebrowser": "^4.2.1",
    "@jupyterlab/launcher": "^4.2.1",
    "@jupyterlab/logconsole": "^4.2.1",
    "@jupyterlab/mainmenu": "^4.2.1",
    "@jupyterlab/nbformat": "^4.2.1",
    "@jupyterlab/notebook": "^4.2.1",
    "@jupyterlab/notebook-extension": "^4.2.1",
    "@jupyterlab/observables": "^5.2.1",
    "@jupyterlab/property-inspector": "^4.2.1",
    "@jupyterlab/rendermime": "^4.2.1",
    "@jupyterlab/services": "^7.2.1",
    "@jupyterlab/settingregistry": "^4.2.1",
    "@jupyterlab/statedb": "^4.2.1",
    "@jupyterlab/statusbar": "^4.2.1",
    "@jupyterlab/translation": "^4.2.1",
    "@jupyterlab/ui-components": "^4.2.1",
    "@lumino/algorithm": "^2.0.1",
    "@lumino/commands": "^2.3.0",
    "@lumino/coreutils": "^2.1.2",
    "@lumino/disposable": "^2.1.2",
    "@lumino/messaging": "^2.0.1",
    "@lumino/widgets": "^2.3.2"
  },
  "devDependencies": {
    "@jupyterlab/builder": "^4.2.1",
    "@types/json-schema": "^7.0.11",
    "@types/react": "^18.0.26",
    "@types/react-addons-linked-state-mixin": "^0.14.22",
    "@typescript-eslint/eslint-plugin": "^6.1.0",
    "@typescript-eslint/parser": "^6.1.0",
    "acorn-import-assertions": "^1.9.0",
    "css-loader": "^6.7.1",
    "eslint": "^8.36.0",
    "eslint-config-prettier": "^8.8.0",
    "eslint-plugin-prettier": "^5.0.0",
    "npm-run-all": "^4.1.5",
    "prettier": "^3.0.0",
    "rimraf": "^5.0.1",
    "source-map-loader": "^1.0.2",
    "style-loader": "^3.3.1",
    "stylelint": "^15.10.1",
    "stylelint-config-recommended": "^13.0.0",
    "stylelint-config-standard": "^34.0.0",
    "stylelint-csstree-validator": "^3.0.0",
    "stylelint-prettier": "^4.0.0",
    "typedoc": "~0.21.2",
    "typescript": "~5.0.2",
    "yjs": "^13.5.40"
  },
  "publishConfig": {
    "access": "public"
  },
  "jupyterlab": {
    "extension": true,
    "schemaDir": "schema",
    "outputDir": "../../dfnotebook/labextension",
    "disabledExtensions": [
<<<<<<< HEAD
      "@jupyterlab/notebook-extension:tracker"
=======
      "@jupyterlab/notebook-extension:tracker",
      "@jupyterlab/notebook-extension:cell-executor"
>>>>>>> 5a0f7cd2
    ]
  },
  "styleModule": "style/index.js"
}<|MERGE_RESOLUTION|>--- conflicted
+++ resolved
@@ -227,12 +227,8 @@
     "schemaDir": "schema",
     "outputDir": "../../dfnotebook/labextension",
     "disabledExtensions": [
-<<<<<<< HEAD
-      "@jupyterlab/notebook-extension:tracker"
-=======
       "@jupyterlab/notebook-extension:tracker",
       "@jupyterlab/notebook-extension:cell-executor"
->>>>>>> 5a0f7cd2
     ]
   },
   "styleModule": "style/index.js"
