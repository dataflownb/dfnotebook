define([
    'jquery',
    'notebook/js/codecell',
    'base/js/namespace',
    'base/js/utils',
    'base/js/keyboard',
    'services/config',
    'notebook/js/cell',
    'notebook/js/outputarea',
    'notebook/js/completer',
    'notebook/js/celltoolbar',
    'codemirror/lib/codemirror',
    'codemirror/mode/python/python',
    'notebook/js/codemirror-ipython',
    './utils.js'
], function(
    $,
    codecell,
    Jupyter,
    utils,
    keyboard,
    configmod,
    cell,
    outputarea,
    completer,
    celltoolbar,
    CodeMirror,
    cmpython,
    cmip,
    dfutils
    ) {


    Jupyter._code_cell_loaded = true;
    var CodeCell = codecell.CodeCell;

    CodeCell.prototype.init_dfnb = function () {
        if (!("uuid" in this)) {
            this.uuid = this.notebook.get_new_id();
            this.kernel_notified = true;
            this.dfgraph = this.notebook.session.dfgraph;
            this.internal_nodes = [];
            this.code_cached = '';
            this.metadata.auto_update = false;
            this.metadata.force_cached = false;
            this.metadata.cell_status = 'new';
            this.had_error = false;
        }
    };

    (function (_super) {
        CodeCell.prototype.create_element = function () {
            // we know this is called by the constructor right
            // so we will do the init_dfnb code here
            // (cannot patch the CodeCell constructor...I think)
            if (!("uuid" in this)) {
                this.init_dfnb();
            }

            var _super_result = _super.apply(this, arguments);
            this.icon_status = $('<div></div>');
            this.set_icon_status("new");
            this.input.prepend(this.icon_status);
            var that = this;
            this.code_mirror.on('change', function () {
                var change_status_for_edited_cell = {
                    'new' : 'edited-new',
                    'success' : 'edited-success',
                    'error' : 'edited-error',
                    'saved-success' : 'edited-saved-success',
                    'saved-success-first-load' : 'saved-success',
                    'saved-error' : 'edited-saved-error',
                    'saved-error-first-load' : 'saved-error'
                };

                var revert_status_for_unedited_cell = {};
                Object.keys(change_status_for_edited_cell).forEach(
                    function(k) {
                        if(k === 'saved-success-first-load' || k === 'saved-error-first-load') {
                            return;
                        }
                        var v = change_status_for_edited_cell[k];
                        revert_status_for_unedited_cell[v] = k;
                    });
                //only if the input is not empty
                function update_icons(status_map, check_prefix, status_prefix) {
                    if (that.metadata.cell_status in status_map) {
                        that.set_icon_status( status_map[that.metadata.cell_status] );
                    }
                    var downstream = that.dfgraph.all_downstream(that.uuid);
                    for(var i = 0;i<downstream.length;i++) {
                        Jupyter.notebook.session.dfgraph.depview.decorate_cell(downstream[i],'changed-cell',true);
                        var cell = Jupyter.notebook.get_code_cell(downstream[i]);
                        if (cell !== null && cell.get_text() === cell.code_cached) {
                            if (cell.metadata.cell_status === check_prefix + 'success') {
                                cell.set_icon_status(status_prefix + 'success');
                            } else if (cell.metadata.cell_status === check_prefix + 'error') {
                                cell.set_icon_status(status_prefix + 'error');
                            }
                        }
                    }

                }
                if(that.get_text() !== that.code_cached) {
                    update_icons(change_status_for_edited_cell, '', 'edited-');
                    Jupyter.notebook.session.dfgraph.depview.decorate_cell(that.uuid,'changed-cell',true);
                }
                else if (that.get_text() === that.code_cached ||
                    that.get_text().trim().length === 0) {
                    update_icons(revert_status_for_unedited_cell, 'edited-', '');
                    Jupyter.notebook.session.dfgraph.depview.decorate_cell(that.uuid,'changed-cell',false);
                }
                that.kernel_notified = true;
            });

            this.element.attr('id', this.uuid);
            var aname = $('<a/>');
            aname.attr('name', this.uuid);
            this.element.append(aname);

            return _super_result;
        };
    }(CodeCell.prototype.create_element));

    (function(_super) {
        CodeCell.prototype.bind_events = function () {
            _super.apply(this,arguments);
            var that = this;
            var nb = Jupyter.notebook;
            //add event to be notified when cell is deleted
            that.events.on('delete.Cell', function(event,data) {
                if (data['cell'] === that) {
                    var horizontal_line = nb.insert_cell_above("raw",data['index']);
                    horizontal_line.inner_cell.height(1).css("backgroundColor","red");
                    horizontal_line.inner_cell[0].childNodes[1].remove();
                    horizontal_line.metadata.deletable = false;
                    horizontal_line.celltoolbar.element.remove();
                    //add the horizontal line into hl_list for undeletion
                    nb.metadata.hl_list[data['cell'].uuid] = horizontal_line;
                    //undeleted the cell once the corresponding red line is clicked
                    $(horizontal_line.inner_cell).parent().attr('id',data['cell'].uuid).click(function(event) {
                        Jupyter.notebook.undelete_selected_cell(data['cell'].uuid);
                    });
                }
            });
        };
    }(CodeCell.prototype.bind_events));

    CodeCell.prototype.update_last_executed = function() {
        var output_tags = this.notebook.get_cell_output_tags(this.uuid);
        if (output_tags.length === 0) {
            this.notebook.session.last_executed.unshift('Out[' + this.uuid+ ']');
        } else if (output_tags.length === 1) {
            this.notebook.session.last_executed.unshift(output_tags[0]);
        } else {
            this.notebook.session.last_executed.unshift('(' + output_tags.join(',') + ')');
        }
        if (this.notebook.session.last_executed.length > this.notebook.session.last_executed_num) {
            this.notebook.session.last_executed.pop();
        }
    };


    CodeCell.prototype.execute = function (stop_on_error) {
        if (!this.kernel) {
            console.log("Can't execute cell since kernel is not set.");
            return;
        }

        if (stop_on_error === undefined) {
            stop_on_error = true;
        }

        this.output_area.clear_output(false, true);
        var old_msg_id = this.last_msg_id;
        if (old_msg_id) {
            this.kernel.clear_callbacks_for_msg(old_msg_id);
            delete CodeCell.msg_cells[old_msg_id];
            this.last_msg_id = null;
        }
        if (this.get_text().trim().length === 0) {
            // nothing to do
            this.set_input_prompt(null);
            this.set_icon_status('success');
            return;
        }
        this.set_icon_status('executing');
        this.element.addClass("running");

        if (!("last_executed" in this.notebook.session)) {
            this.notebook.session.last_executed = [];
            this.notebook.session.last_executed_num = 3;
        }

        var callbacks = this.get_callbacks();

        var code_dict = this.notebook.get_code_dict();
        this.code_cached = this.get_text();
        var dfkernel_data = {"uuid": this.uuid,
            "code_dict": code_dict,
            "output_tags": this.notebook.get_output_tags(Object.keys(code_dict)),
            "auto_update_flags": this.notebook.get_auto_update_flags(),
            "force_cached_flags": this.notebook.get_force_cached_flags(),
        };
        this.last_msg_id = this.kernel.execute(this.get_text(), callbacks, {
            silent: false, store_history: true,
            stop_on_error: stop_on_error, user_expressions: {
                "__dfkernel_data__": dfkernel_data
            }
        });
        CodeCell.msg_cells[this.last_msg_id] = this;
        this.render();
        this.events.trigger('execute.CodeCell', {cell: this});
        var that = this;

        function handleFinished(evt, data) {
            if (that.kernel.id === data.kernel.id && that.last_msg_id === data.msg_id) {
                var errflag = false;
                (that.output_area.outputs).forEach(function (out) {
                    if (out.output_type == "error") {
                        errflag = true;
                    }
                });
                that.had_error = errflag;
                if (! errflag) {
                    that.update_last_executed();
                }
                that.events.trigger('finished_execute.CodeCell', {cell: that});
                that.events.off('finished_iopub.Kernel', handleFinished);
            }
        }
        this.events.on('finished_iopub.Kernel', handleFinished);
    };

    (function (_super) {
        CodeCell.prototype.get_callbacks = function () {
            var callbacks = _super.apply(this, arguments);
            var that = this;
            callbacks["iopub"]["output"] = function () {
                that.events.trigger('set_dirty.Notebook', {value: true});
                var cell = null;
                if (arguments[0].content.execution_count !== undefined) {
                    var execution_count = arguments[0].content.execution_count;
                    cell = that.notebook.get_code_cell(execution_count);
                }
                if (!cell) {
                    cell = that;
                }
                cell.output_area.handle_output.apply(cell.output_area, arguments);
            };

            callbacks["iopub"]["execute_input"] = function () {
                var cid = arguments[0].content.execution_count;
                var cell = that.notebook.get_code_cell(cid);
                if (cell) {
                    cell.output_area.clear_output(false, true);
                    cell.set_icon_status('executing');
                    cell.element.addClass("running");
                    cell.render();
                    that.events.trigger('execute.CodeCell', {cell: cell});
                }
            };
            return callbacks;
        }
    }(CodeCell.prototype.get_callbacks));

    (function (_super) {
        CodeCell.prototype._handle_execute_reply = function (msg) {
            var cc = this;

            /** Remove deleted cells from graph before any additional actions are taken **/
            (msg.content.deleted_cells || []).forEach(function (d_cell) {
                cc.dfgraph.remove_cell(d_cell);
            });

            var cell = this.notebook.get_code_cell(msg.content.execution_count);
            if (!cell) {
                cell = this;
            }
            if (msg.metadata.status != "error" && msg.metadata.status != "aborted") {
                var that = cell;
                //set input field icon to success if cell is executed
                cell.set_icon_status('success');

                /** Rename content for general readability*/
                var nodes = msg.content.nodes;
                var uplinks = msg.content.links;
                var cells = msg.content.cells;
                var downlinks = msg.content.imm_downstream_deps;
                var all_ups = msg.content.upstream_deps;
                var internal_nodes = msg.content.internal_nodes;
                this.dfgraph.update_graph(cells,nodes,uplinks,downlinks,cell.uuid,all_ups,internal_nodes);

                that.internal_nodes = msg.content.internal_nodes;


                if (msg.content.update_downstreams) {
                    this.dfgraph.update_down_links(msg.content.update_downstreams);

                }
            }
            else{
                //set input field icon to error if cell returns error
                cell.set_icon_status('error');
                var that = cell;
                this.dfgraph.remove_cell(that.uuid);
            }
            if(cell === cc){
                this.dfgraph.update_dep_view();
            }
            _super.apply(cell, arguments);
        }
    }(CodeCell.prototype._handle_execute_reply));

    (function (_super) {
        CodeCell.prototype.set_input_prompt = function (number) {
            if (number != '*') {
                number = this.uuid;
            }
            return _super.call(this, number);
        };
    }(CodeCell.prototype.set_input_prompt));

    (function (_super) {
        CodeCell.prototype.fromJSON = function (data) {
            //If something gets loaded in without a execution_count we want to make sure to assign it one
            var uuid = ((data.execution_count !== null) ? dfutils.pad_str_left(data.execution_count.toString(16),
                    this.notebook.get_default_id_length()) : Jupyter.notebook.get_new_id());
            data.outputs.forEach(function (out) {
                if (out.output_type === "execute_result") {
                    out.execution_count = uuid;
                }
            });


            _super.call(this, data);
            this.code_cached = this.get_text();
            this.metadata.cell_status = this.metadata.cell_status || 'edited-new';
            if(this.metadata.cell_status.indexOf('undelete-') !== -1) {
                this.metadata.cell_status = this.metadata.cell_status.substr(9);
            }
            this.set_icon_status(this.metadata.cell_status);
            if (!(this.metadata.auto_update)) {
                this.metadata.auto_update = false;
            }
            if (!(this.metadata.force_cached)) {
                this.metadata.force_cached = false;
            }
            this.uuid = uuid;
            this.element.attr('id', this.uuid);
            var aname = $('<a/>');
            aname.attr('name', this.uuid);
            this.element.append(aname);
            this.set_input_prompt();
            this.kernel_notified = true;

        };
    }(CodeCell.prototype.fromJSON));

    (function (_super) {
        CodeCell.prototype.toJSON = function () {
            data = _super.apply(this, arguments);
            // FIXME check that this won't exceed the size of int
            if (this.uuid === null) {
                this.uuid = Jupyter.notebook.get_new_id();
            }
            data.execution_count = parseInt(this.uuid, 16);
            data.outputs.forEach(function (out) {
                if (out.output_type === "execute_result") {
                    out.execution_count = data.execution_count;
                }
            });
            //set correct cell_status for saved codecell
<<<<<<< HEAD
            data = Jupyter.notebook.to_saved_cell_status(data,false);
=======
            if (data.cell_type === 'code') {
                if(data.metadata.cell_status == 'success') {
                    data.metadata.cell_status = "saved-success-first-load";
                } else if(data.metadata.cell_status == 'error') {
                    data.metadata.cell_status = "saved-error-first-load";
                } else if(data.metadata.cell_status == 'edited-success') {
                    data.metadata.cell_status = 'edited-saved-success'
                } else if(data.metadata.cell_status == 'edited-error') {
                    data.metadata.cell_status = 'edited-saved-error';
                }
            }
>>>>>>> 4b92474c
            return data;
        }
    }(CodeCell.prototype.toJSON));

    CodeCell.prototype.set_icon_status = function(cell_status) {
        //FIXME update depview here
        var status_to_css_classes =
            {"new" : ["new-cell df-verified", "New"],
                "edited-new" : ["edited-new df-unverified", "Edited new"],
                "success" : ["success-cell df-verified", "Success"],
                "edited-success" : ["edited-success df-unverified", "Edited success"],
                "error" : ["error-cell df-error", "Error"],
                "edited-error" : ["edited-error df-unverified", "Edited error"],
                "saved-success" : ["saved-success df-unverified", "Saved success"],
                "edited-saved-success" : ["edited-saved-success df-unverified", "Edited saved success"],
                "executing" : ["executing df-unverified", "Executing"],
                "saved-error" : ["saved-error df-unverified", "Saved error"],
                "edited-saved-error" : ["edited-saved-error df-unverified", "Edited saved error"],
                "saved-success-first-load" : ["saved-success df-unverified", "Saved success"],
                "saved-error-first-load" : ["saved-error df-unverified", "Saved error"]
            };

        this.metadata.cell_status = cell_status;
        this.icon_status.removeClass()
            .addClass("icon_status")
            .addClass( status_to_css_classes[cell_status][0])
            .prop("title",status_to_css_classes[cell_status][1]);
    };
    return {CodeCell: CodeCell};
});<|MERGE_RESOLUTION|>--- conflicted
+++ resolved
@@ -371,21 +371,7 @@
                 }
             });
             //set correct cell_status for saved codecell
-<<<<<<< HEAD
             data = Jupyter.notebook.to_saved_cell_status(data,false);
-=======
-            if (data.cell_type === 'code') {
-                if(data.metadata.cell_status == 'success') {
-                    data.metadata.cell_status = "saved-success-first-load";
-                } else if(data.metadata.cell_status == 'error') {
-                    data.metadata.cell_status = "saved-error-first-load";
-                } else if(data.metadata.cell_status == 'edited-success') {
-                    data.metadata.cell_status = 'edited-saved-success'
-                } else if(data.metadata.cell_status == 'edited-error') {
-                    data.metadata.cell_status = 'edited-saved-error';
-                }
-            }
->>>>>>> 4b92474c
             return data;
         }
     }(CodeCell.prototype.toJSON));
