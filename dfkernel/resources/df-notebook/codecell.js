--- conflicted
+++ resolved
@@ -128,11 +128,8 @@
                     var horizontal_line = nb.insert_cell_above("raw",data['index']);
                     horizontal_line.inner_cell.height(1).css("backgroundColor","red");
                     horizontal_line.inner_cell[0].childNodes[1].remove();
-<<<<<<< HEAD
                     horizontal_line.metadata.deletable = false;
-=======
                     horizontal_line.celltoolbar.element.remove();
->>>>>>> c539a6c3
                     //add the horizontal line into hl_list for undeletion
                     nb.metadata.hl_list[data['cell'].uuid] = horizontal_line;
                     //undeleted the cell once the corresponding red line is clicked
