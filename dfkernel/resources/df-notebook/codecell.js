--- conflicted
+++ resolved
@@ -44,12 +44,9 @@
             this.cell_imm_downstream_deps = [];
             this.cell_upstream_deps = null;
             this.cell_downstream_deps = null;
-<<<<<<< HEAD
             this.code_cached = '';
             this.metadata.cell_status = 0;
-=======
             this.had_error = false;
->>>>>>> 73b2c670
         }
     };
 
