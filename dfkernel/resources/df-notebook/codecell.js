--- conflicted
+++ resolved
@@ -204,11 +204,7 @@
             });
         };
     }(CodeCell.prototype.bind_events));
-<<<<<<< HEAD
-  
-=======
-
->>>>>>> 8234d12a
+
     CodeCell.prototype.update_last_executed = function() {
         var output_tags = this.notebook.get_cell_output_tags(this.uuid);
         if (output_tags.length === 0) {
