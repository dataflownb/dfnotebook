// Copyright (c) Dataflow Notebook Development Team.
// Distributed under the terms of the BSD-3 License.
/**
 *
 *
 * @module dfgraph
 * @namespace dfgraph
 * @class DfGraph
 */


define([
    'jquery',
    'base/js/namespace',
<<<<<<< HEAD
    'notebook/js/celltoolbar',
], function(
    $,
    Jupyter,
    celltoolbar
=======
    './depview.js'
], function(
    $,
    Jupyter,
    depview
>>>>>>> 036b9897
    ) {
    "use strict";

    var DfGraph = function (cells, nodes, uplinks, downlinks, internal_nodes, all_down) {
        /**
         * Constructor
         *
         * The DfGraph which contains all the link information between cells
         *
         * Parameters:
         *  cells: A list of all cells in the notebook
         *  nodes: A list of nodes in the notebook
         *      The nodes don't have to be set at creation time,
         *      they will be set as an empty list and will be set on later execution.
         *  links: A list of all the links between dependencies
         *  ie Out[bbb] relies on Out[aaa]
         *  each link is a pair of keys {'upstream':'aaa','downstream':'bbb'}
         *  internal_nodes: A dictionary of all internal name nodes for each cell
         *
         */
        this.was_changed = false;
        this.cells = cells || [];
        this.nodes = nodes || [];
        this.uplinks = uplinks || {};
        this.downlinks = downlinks || {};
        this.internal_nodes = internal_nodes || {};

        //Cache downstream lists
        this.downstream_lists = all_down || {};
        this.upstream_list = {};
        this.depview = new depview.DepView(this);


    };

    DfGraph.prototype = Object.create(DfGraph.prototype);


    /** @method update_graph */
    DfGraph.prototype.update_graph = function(cells,nodes,uplinks,downlinks,uuid,all_ups,internal_nodes){
        var that = this;
        if(that.depview.is_open === false){
            that.was_changed = true;
        }
        that.cells = cells;
        that.nodes[uuid] = nodes || [];
        if(uuid in that.uplinks){
            Object.keys(that.uplinks[uuid]).forEach(function (uplink) {
                that.downlinks[uplink] = [];
            });
        }
        that.uplinks[uuid] = uplinks;
        that.downlinks[uuid] = downlinks || [];
        that.internal_nodes[uuid] = internal_nodes;
        that.update_dep_lists(all_ups,uuid);
        celltoolbar.CellToolbar.rebuild_all();
    };

    /** @method set_internal_nodes */
    DfGraph.prototype.set_internal_nodes = function(uuid,internal_nodes){
        this.internal_nodes[uuid] = internal_nodes;
    };

    /** @method this is a set addition method for dependencies */
    Array.prototype.setadd = function(item) {
        var that = this;
        if(that.indexOf(item) < 0){
            that.push(item);
        }
    };

    /** @method update_graph */
    DfGraph.prototype.update_dep_view = function() {
    var depview = this.depview;
    if(depview.is_open){
        var g = depview.create_node_relations(depview.globaldf, depview.globalselect);
        depview.create_graph(g);
    }
    };

    /** @method recursively yield all downstream deps */
    DfGraph.prototype.all_downstream = function(uuid){
        var that = this;
        var visited = [];
        var res = [];
        var downlinks = (this.downlinks[uuid] || []).slice(0);
        while(downlinks.length > 0){
            var cid = downlinks.pop();
            visited.setadd(cid);
            res.setadd(cid);
            if(cid in that.downstream_lists)
            {
                that.downstream_lists[cid].forEach(function (pid) {
                    res.setadd(pid);
                    visited.setadd(pid);
                });
            }
            else{
                if (cid in that.downlinks) {
                    that.downlinks[cid].forEach(function (pid) {
                        if (visited.indexOf(pid) < 0) {
                            downlinks.push(pid);
                        }
                    });
                }
            }
        }
        that.downstream_lists[uuid] = res;
        return res;
    };

    DfGraph.prototype.all_upstream_cell_ids = function(cid) {
        var that = this;
        var uplinks = this.get_imm_upstreams(cid);
        var all_cids = [];
        while (uplinks.length > 0) {
            var up_cid = uplinks.pop();
            all_cids.setadd(up_cid);
            uplinks = uplinks.concat(this.get_imm_upstreams(up_cid));
        }
        return all_cids;
    };

    /** @method updates all downstream links with downstream updates passed from kernel */
    DfGraph.prototype.update_down_links = function (downupdates) {
        var that = this;
        downupdates.forEach(function (t) {
            var uuid = t['key'].substr(0, 6);
            if(Jupyter.notebook.has_id(uuid) && t.data){
                that.downlinks[uuid] = t['data'];
            }
        });
        //Have to first update all downstreams then recursively yield them afterwards
        downupdates.forEach(function (t) {
            var uuid = t['key'].substr(0, 6);
            if(Jupyter.notebook.has_id(uuid) && t.data){
                var upcell = Jupyter.notebook.get_code_cell(uuid);
                $(upcell.cell_downstream_deps).empty();
                // upcell.update_df_list(upcell,that.all_downstream(uuid),'downstream');
            }
        });
        that.downstream_lists = {};
    };

    /** @method update_dep_lists */
    DfGraph.prototype.update_dep_lists = function(all_ups,uuid){
        var that = this;
    //     var cell = Jupyter.notebook.get_code_cell(uuid);
    //
    //     if(cell.last_msg_id){
    //         cell.clear_df_info();
    //     }
    //
    //     if(that.downlinks[uuid].length > 0){
    //         cell.update_df_list(cell,that.all_downstream(uuid),'downstream');
    //     }
    //
        if(all_ups.length > 0){
           that.upstream_list[uuid] = all_ups;
    //        cell.update_df_list(cell,all_ups,'upstream');
        }
    };

    /** @method returns the cached all upstreams for a cell with a given uuid */
    DfGraph.prototype.get_all_upstreams = function (uuid) {
        return this.upstream_list[uuid];
    };

    /** @method returns upstreams for a cell with a given uuid */
    DfGraph.prototype.get_upstreams = function(uuid){
        var that = this;
        return Object.keys(that.uplinks[uuid]).reduce(function (arr,uplink) {
           var links = that.uplinks[uuid][uplink].map(function (item){
               return uplink === item ? item : uplink+item;}) || [];
            return arr.concat(links);
        },[]);
    };

    /** @method returns single cell based upstreams for a cell with a given uuid */
    DfGraph.prototype.get_imm_upstreams = function(uuid){
        if (uuid in this.uplinks) {
            return Object.keys(this.uplinks[uuid]);
        }
        return [];
    };

    DfGraph.prototype.get_imm_upstream_names = function(uuid) {
        var arr = [];
        var that = this;
        this.get_imm_upstreams(uuid).forEach(function(up_uuid) {
            Array.prototype.push.apply(arr, that.uplinks[uuid][up_uuid]);
        });
        return arr;
    };

    DfGraph.prototype.get_imm_upstream_pairs = function(uuid) {
        var arr = [];
        var that = this;
        this.get_imm_upstreams(uuid).forEach(function(up_uuid) {
            Array.prototype.push.apply(arr, that.uplinks[uuid][up_uuid].map(function(v) { return [v, up_uuid];}));
        });
        return arr;
    };


    /** @method returns downstreams for a cell with a given uuid */
    DfGraph.prototype.get_downstreams = function (uuid) {
        return this.downlinks[uuid];
    };

    /** @method returns the cached all upstreams for a cell with a given uuid */
    DfGraph.prototype.get_internal_nodes = function (uuid) {
        return this.internal_nodes[uuid] || [];
    };

    /** @method returns all nodes for a cell*/
    DfGraph.prototype.get_nodes = function(uuid){
        var that = this;
        if (uuid in that.nodes) {
            if (that.nodes[uuid].length > 0) {
                return that.nodes[uuid];
            }
        }
        return [];
    };

    /** @method returns all cells on kernel side*/
    DfGraph.prototype.get_cells = function(){
        return this.cells;
    };


    return {'DfGraph': DfGraph};
});<|MERGE_RESOLUTION|>--- conflicted
+++ resolved
@@ -12,19 +12,13 @@
 define([
     'jquery',
     'base/js/namespace',
-<<<<<<< HEAD
+    './depview.js',
     'notebook/js/celltoolbar',
 ], function(
     $,
     Jupyter,
+    depview,
     celltoolbar
-=======
-    './depview.js'
-], function(
-    $,
-    Jupyter,
-    depview
->>>>>>> 036b9897
     ) {
     "use strict";
 
