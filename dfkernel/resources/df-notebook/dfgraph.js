--- conflicted
+++ resolved
@@ -151,24 +151,16 @@
                 });
             }
             else{
-<<<<<<< HEAD
-                if (cid in that.downlinks) {
-=======
                 if(cid in that.downlinks) {
->>>>>>> 7a81248c
                     that.downlinks[cid].forEach(function (pid) {
                         if (visited.indexOf(pid) < 0) {
                             downlinks.push(pid);
                         }
-<<<<<<< HEAD
-                    });
-=======
                     })
                 }
                 else{
                     var idx = res.indexOf(cid);
                     res.splice(idx,1);
->>>>>>> 7a81248c
                 }
             }
         }
@@ -274,15 +266,10 @@
     /** @method returns all nodes for a cell*/
     DfGraph.prototype.get_nodes = function(uuid){
         var that = this;
-<<<<<<< HEAD
         if (uuid in that.nodes) {
-            if (that.nodes[uuid].length > 0) {
+            if ((that.nodes[uuid] || []).length > 0) {
                 return that.nodes[uuid];
             }
-=======
-        if((that.nodes[uuid] || []).length > 0){
-            return that.nodes[uuid];
->>>>>>> 7a81248c
         }
         return [];
     };
