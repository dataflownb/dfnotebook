define(["jquery",
    "base/js/namespace",
    './df-notebook/depview.js',
    './df-notebook/codecell.js',
    './df-notebook/completer.js',
    './df-notebook/kernel.js',
    './df-notebook/notebook.js',
    './df-notebook/outputarea.js'
    ],
    function($, Jupyter, depview) {

        Jupyter._dfkernel_loaded = false;

        var onload = function() {
            // reload the notebook after patching code
            var nb = Jupyter.notebook;
            var kernelspec = nb.metadata.kernelspec;
            console.log("NB PATH:", nb.notebook_path);
            console.log("KERNEL SPEC:", kernelspec);
            // FIXME do the kernelspec patch here instead of
            // in patch of load_notebook_success
            nb.contents.get(nb.notebook_path, {type: 'notebook'}).then(
                $.proxy(nb.reload_notebook, nb),
                $.proxy(nb.load_notebook_error, nb)
            );

            // add event to be notified when cells need to be resent to kernel
            nb.events.on('kernel_ready.Kernel', function(event, data) {
                nb.invalidate_cells();
                // the kernel was already created, but $.proxy settings will
                // reference old handlers so relink _handle_input_message
                // needed to get execute_input messages
<<<<<<< HEAD
                var k = nb.session.kernel;
                k.register_iopub_handler('execute_input', $.proxy(k._handle_input_message, k));
                Jupyter._dfkernel_loaded = true;
=======
                var k = nb.kernel;
                k.register_iopub_handler('execute_input', $.proxy(k._handle_input_message, k));

>>>>>>> 2b1621aa
            });

            var depdiv = depview.create_dep_div();

            Jupyter.toolbar.add_buttons_group([
                  {
                       'label'   : 'See Cell Dependencies',
                       'icon'    : 'fa-bar-chart',
                       'callback': function () {
                                                     depview.create_dep_view(depdiv,true,false);

                       }

               },{
                       'label'   : 'See Data Dependencies',
                       'icon'    : 'fa-bar-chart',
                       'callback': function () {
                                                     depview.create_dep_view(depdiv,false,false);

                       }

               },{
                       'label'   : 'See Semantic View',
                       'icon'    : 'fa-bar-chart',
                       'callback': function () {
                                                     depview.create_dep_view(depdiv,false,true);
                                                     depview.attach_controls(depdiv);

                       }

               }]);

<<<<<<< HEAD
        };


=======

        };

>>>>>>> 2b1621aa
        return {onload:onload};
});<|MERGE_RESOLUTION|>--- conflicted
+++ resolved
@@ -30,15 +30,9 @@
                 // the kernel was already created, but $.proxy settings will
                 // reference old handlers so relink _handle_input_message
                 // needed to get execute_input messages
-<<<<<<< HEAD
-                var k = nb.session.kernel;
+                var k = nb.kernel;
                 k.register_iopub_handler('execute_input', $.proxy(k._handle_input_message, k));
                 Jupyter._dfkernel_loaded = true;
-=======
-                var k = nb.kernel;
-                k.register_iopub_handler('execute_input', $.proxy(k._handle_input_message, k));
-
->>>>>>> 2b1621aa
             });
 
             var depdiv = depview.create_dep_div();
@@ -70,15 +64,6 @@
                        }
 
                }]);
-
-<<<<<<< HEAD
         };
-
-
-=======
-
-        };
-
->>>>>>> 2b1621aa
         return {onload:onload};
 });