--- conflicted
+++ resolved
@@ -569,10 +569,6 @@
                 # self.execution_count += 1
 
             if store_history:
-<<<<<<< HEAD
-                result.deleted_cells = self.dataflow_history_manager.deleted_cells
-                self.dataflow_history_manager.deleted_cells = []
-=======
                 cells = []
                 nodes = []
                 for uid in self.dataflow_history_manager.sorted_keys():
@@ -585,7 +581,6 @@
                 result.nodes = nodes
                 result.cells = cells
                 result.links = self.dataflow_history_manager.raw_semantic_upstream(uuid)
->>>>>>> 315accf4
                 result.internal_nodes = internalnodes
 
                 result.imm_upstream_deps = self.dataflow_history_manager.get_semantic_upstream(uuid)
